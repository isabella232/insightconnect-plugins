# Description

[VxStream Sandbox](https://www.payload-security.com/products/vxstream-sandbox) is an innovative and fully automated malware analysis system that includes the unique Hybrid Analysis technology.
Our plugin connects to your VxStream instance.
In addition, it supports the free and public [Hybrid Analysis](https://www.hybrid-analysis.com/) API.

# Key Features

* Search by file Hash
* Submit file for analysis
* Get file analysis report details

# Requirements

* VxStream API Key
* VxStream API Secret
* VxStream server address

# Documentation

## Setup

The connection configuration accepts the following parameters:

|Name|Type|Default|Required|Description|Enum|
|----|----|-------|--------|-----------|----|
|api_secret|credential_secret_key|None|True|API secret|None|
|api_key|credential_secret_key|None|True|API key|None|
|server|string|https\://www.hybrid-analysis.com/api|True|VxStream Sandbox API Server URL|None|

## Technical Details

### Actions

#### Search Database

This action is used to search the database using the [query syntax](https://www.hybrid-analysis.com/faq).

##### Input

|Name|Type|Default|Required|Description|Enum|
|----|----|-------|--------|-----------|----|
|query|string|None|False|Search parameters; syntax available at https://www.hybrid-analysis.com/faq|None|

##### Output

|Name|Type|Required|Description|
|----|----|--------|-----------|
|count|integer|False|Number of results returned|
|query|string|False|Query|
|response_code|integer|True|Response code|
|results|[]result|False|List of results|

Example output:

```

{
  "count": 1,
  "query": "filetype:exe",
  "response_code": 0,
  "results": [
    {
      "threatscore": 99,
      "avdetect": 63,
      "environmentId": "100",
      "vxfamily": "Trojan.Generic",
      "submitname": "file",
      "sha256": "93b9b7b85c8cd0de0710fe0331b1939d6bdebba206cc49cccda40ce40ddaec33",
      "start_time": "2017-12-20T20:44:47+01:00",
      "size": 285696,
      "verdict": "Unknown",
      "type_short": "exe",
      "environmentDescription": "Windows 7 32 bit"
    }
  ]
}

```

#### Lookup by Hash

This action is used to get summary information for a given hash.

##### Input

|Name|Type|Default|Required|Description|Enum|
|----|----|-------|--------|-----------|----|
|hash|string|None|True|MD5/SHA1/SHA256 hash|None|

##### Output

|Name|Type|Required|Description|
|----|----|--------|-----------|
|count|integer|False|Number of reports returned|
<<<<<<< HEAD
|response_code|integer|True|Response code|
|reports|[]report|False|Reports|
=======
|reports|[]report|False|Reports|
|response_code|integer|True|Response code|
>>>>>>> d024b3ad

Example output:

```

{
  "count": 1,
  "response_code": 0,
  "reports": [
    {
      "threatlevel": 2,
      "environmentDescription": "Windows 7 32 bit",
      "size": 285696,
      "classification_tags": [],
      "isinteresting": false,
      "hosts": [],
      "environmentId": "100",
      "total_signatures": 14,
      "vxfamily": "Trojan.Generic",
      "domains": [],
      "avdetect": "63",
      "md5": "65da6f5b6ae29b3485b4bdabd01d1cf9",
      "total_processes": 1,
      "isurlanalysis": false,
      "sha1": "a67f7c65c8ac1788a41be05f39d083ff532811a5",
      "targeturl": "",
      "analysis_start_time": "2017-12-20T20:44:47+01:00",
      "type": "PE32 executable (GUI) Intel 80386, for MS Windows",
      "submitname": "file",
      "threatscore": 99,
      "sha256": "93b9b7b85c8cd0de0710fe0331b1939d6bdebba206cc49cccda40ce40ddaec33",
      "verdict": "Unknown",
      "total_network_connections": 0
    }
  ]
}

```

#### Submit File

This action is used to submit file for analysis.

##### Input

|Name|Type|Default|Required|Description|Enum|
|----|----|-------|--------|-----------|----|
<<<<<<< HEAD
|file|bytes|None|True|File to be analyzed. See https://vxstream-sandbox.com/faq for supported filetypes|None|
|promptfill_password|string|None|False|Optional malware password to pass in to the analysis (shortcut for /VX:promptfill)|None|
|customcmdline|string|None|False|Custom Command Line, e.g. /VX:promptfill mypassword|None|', "|scriptlogging|boolean|True|False|Enable the script logging feature. This feature can give deeper insights into the functionality of Javascripts, VBA macros and similar script languages (see 'Script calls' in the per process details)|None|", '|hybridanalysis|boolean|True|False|Enable a unique process memory inspection. This feature may slow down the overall analysis, but improves behavior analysis through instruction level inspection regardless of execution|None|
|scriptlogging|boolean|True|False|Enable the script logging feature. This feature can give deeper insights into the functionality of JavaScript, VBA macros and similar script languages (see 'Script calls' in the per process details)|None|
|filename|string|None|False|Optional filename of the malware|None|
|env_id|integer|100|False|Environment ID|None|
|hybridanalysis|boolean|True|False|Enable a unique process memory inspection. This feature may slow down the overall analysis, but improves behaviour analysis through instruction level inspection regardless of execution|None|
=======
|customcmdline|string|None|False|Custom Command Line, e.g. /VX:promptfill mypassword|None|
|env_id|integer|100|False|Environment ID|None|
>>>>>>> d024b3ad
|experimentalantievasion|boolean|True|False|Enable experimental anti-evasion features. This feature can have an impact application execution, but at the same time can improve performance for very evasive malware|None|
|file|bytes|None|True|File to be analyzed. See https://vxstream-sandbox.com/faq for supported filetypes|None|
|filename|string|None|False|Optional filename of the malware|None|
|hybridanalysis|boolean|True|False|Enable a unique process memory inspection. This feature may slow down the overall analysis, but improves behavior analysis through instruction level inspection regardless of execution|None|
|promptfill_password|string|None|False|Optional malware password to pass in to the analysis (shortcut for /VX:promptfill)|None|
|scriptlogging|boolean|True|False|Enable the script logging feature. This feature can give deeper insights into the functionality of Javascripts, VBA macros and similar script languages (see 'Script calls' in the per process details)|None|

##### Output

<<<<<<< HEAD
=======
|Name|Type|Required|Description|
|----|----|--------|-----------|
>>>>>>> d024b3ad
|submission_url|string|False|Submission URL|
|response_code|integer|True|Response code|
|hash|string|False|SHA256 Hash|

Example output:

```

{
  "hash": "93b9b7b85c8cd0de0710fe0331b1939d6bdebba206cc49cccda40ce40ddaec33",
  "submission_url": "https://demo15.vxstream-sandbox.com/sample/93b9b7b85c8cd0de0710fe0331b1939d6bdebba206cc49cccda40ce40ddaec33",
  "response_code": 0
}

```

#### Retrieve Report

This action is used to retrieve report by providing SHA256 hash.

##### Input

|Name|Type|Default|Required|Description|Enum|
|----|----|-------|--------|-----------|----|
|env_id|string|None|False|Environment ID|None|
|hash|string|None|False|SHA256 Hash|None|

##### Output

|Name|Type|Required|Description|
|----|----|--------|-----------|
|analysis|analysis|False|Analysis|
|found|boolean|False|True if found|
|response_code|integer|False|Response code|
|state|string|False|State|
<<<<<<< HEAD
|analysis|analysis|False|Analysis|
=======
>>>>>>> d024b3ad

Example output:

```

{
  "found": false,
  "response_code": 0,
  "state": "IN_QUEUE"
}

```

### Triggers

This plugin does not contain any triggers.

### Custom Output Types

_This plugin does not contain any custom output types._

## Troubleshooting

This plugin does not contain any troubleshooting information.

# Version History

* 3.0.0 - New spec and help.md format for the Hub | Fix spelling of variable titled Additional Context
* 2.0.0 - Support web server mode | Update to new credential types | Rename "Lookup By Hash" to "Lookup by Hash"
* 1.0.1 - Update to v2 Python plugin architecture, edit to input parsing for lookup, report, and query actions
* 1.0.0 - Invalid key in types section of plugin specification, and style updates
* 0.2.3 - SSL bug fix in SDK
* 0.2.1 - Schema fixes for Search Database and Lookup by Hash actions to allow use in UI by name
* 0.2.0 - Update schema types for Lookup by Hash and Submit actions
* 0.1.0 - Initial plugin

# Links

## References

* [VxStream Sandbox](https://www.payload-security.com/products/vxstream-sandbox)
* [Hybrid Analysis](https://www.hybrid-analysis.com/)
* [Hybrid Analysis Query Syntax](https://www.hybrid-analysis.com/faq)
<|MERGE_RESOLUTION|>--- conflicted
+++ resolved
@@ -1,8 +1,7 @@
 # Description
 
-[VxStream Sandbox](https://www.payload-security.com/products/vxstream-sandbox) is an innovative and fully automated malware analysis system that includes the unique Hybrid Analysis technology.
-Our plugin connects to your VxStream instance.
-In addition, it supports the free and public [Hybrid Analysis](https://www.hybrid-analysis.com/) API.
+[VxStream Sandbox](https://www.payload-security.com/products/vxstream-sandbox) is an innovative and fully automated malware analysis system
+that includes the unique Hybrid Analysis technology. Our plugin connects to your VxStream instance. In addition, it supports the free and public [Hybrid Analysis](https://www.hybrid-analysis.com/) API.
 
 # Key Features
 
@@ -93,13 +92,8 @@
 |Name|Type|Required|Description|
 |----|----|--------|-----------|
 |count|integer|False|Number of reports returned|
-<<<<<<< HEAD
 |response_code|integer|True|Response code|
 |reports|[]report|False|Reports|
-=======
-|reports|[]report|False|Reports|
-|response_code|integer|True|Response code|
->>>>>>> d024b3ad
 
 Example output:
 
@@ -147,32 +141,17 @@
 
 |Name|Type|Default|Required|Description|Enum|
 |----|----|-------|--------|-----------|----|
-<<<<<<< HEAD
+|customcmdline|string|None|False|Custom Command Line, e.g. /VX:promptfill mypassword|None|
+|scriptlogging|boolean|True|False|Enable the script logging feature. This feature can give deeper insights into the functionality of Javascripts, VBA macros and similar script languages (see 'Script calls' in the per process details)|None|
+|filename|string|None|False|Optional filename of the malware|None|
 |file|bytes|None|True|File to be analyzed. See https://vxstream-sandbox.com/faq for supported filetypes|None|
 |promptfill_password|string|None|False|Optional malware password to pass in to the analysis (shortcut for /VX:promptfill)|None|
-|customcmdline|string|None|False|Custom Command Line, e.g. /VX:promptfill mypassword|None|', "|scriptlogging|boolean|True|False|Enable the script logging feature. This feature can give deeper insights into the functionality of Javascripts, VBA macros and similar script languages (see 'Script calls' in the per process details)|None|", '|hybridanalysis|boolean|True|False|Enable a unique process memory inspection. This feature may slow down the overall analysis, but improves behavior analysis through instruction level inspection regardless of execution|None|
-|scriptlogging|boolean|True|False|Enable the script logging feature. This feature can give deeper insights into the functionality of JavaScript, VBA macros and similar script languages (see 'Script calls' in the per process details)|None|
-|filename|string|None|False|Optional filename of the malware|None|
 |env_id|integer|100|False|Environment ID|None|
-|hybridanalysis|boolean|True|False|Enable a unique process memory inspection. This feature may slow down the overall analysis, but improves behaviour analysis through instruction level inspection regardless of execution|None|
-=======
-|customcmdline|string|None|False|Custom Command Line, e.g. /VX:promptfill mypassword|None|
-|env_id|integer|100|False|Environment ID|None|
->>>>>>> d024b3ad
+|hybridanalysis|boolean|True|False|Enable a unique process memory inspection. This feature may slow down the overall analysis, but improves behavior analysis through instruction level inspection regardless of execution|None|
 |experimentalantievasion|boolean|True|False|Enable experimental anti-evasion features. This feature can have an impact application execution, but at the same time can improve performance for very evasive malware|None|
-|file|bytes|None|True|File to be analyzed. See https://vxstream-sandbox.com/faq for supported filetypes|None|
-|filename|string|None|False|Optional filename of the malware|None|
-|hybridanalysis|boolean|True|False|Enable a unique process memory inspection. This feature may slow down the overall analysis, but improves behavior analysis through instruction level inspection regardless of execution|None|
-|promptfill_password|string|None|False|Optional malware password to pass in to the analysis (shortcut for /VX:promptfill)|None|
-|scriptlogging|boolean|True|False|Enable the script logging feature. This feature can give deeper insights into the functionality of Javascripts, VBA macros and similar script languages (see 'Script calls' in the per process details)|None|
-
-##### Output
-
-<<<<<<< HEAD
-=======
-|Name|Type|Required|Description|
-|----|----|--------|-----------|
->>>>>>> d024b3ad
+
+##### Output
+
 |submission_url|string|False|Submission URL|
 |response_code|integer|True|Response code|
 |hash|string|False|SHA256 Hash|
@@ -204,14 +183,10 @@
 
 |Name|Type|Required|Description|
 |----|----|--------|-----------|
-|analysis|analysis|False|Analysis|
 |found|boolean|False|True if found|
 |response_code|integer|False|Response code|
 |state|string|False|State|
-<<<<<<< HEAD
 |analysis|analysis|False|Analysis|
-=======
->>>>>>> d024b3ad
 
 Example output:
 
@@ -239,7 +214,8 @@
 
 # Version History
 
-* 3.0.0 - New spec and help.md format for the Hub | Fix spelling of variable titled Additional Context
+* 3.0.0 - Updated variable titles, spelling mistakes
+* 2.0.1 - New spec and help.md format for the Hub
 * 2.0.0 - Support web server mode | Update to new credential types | Rename "Lookup By Hash" to "Lookup by Hash"
 * 1.0.1 - Update to v2 Python plugin architecture, edit to input parsing for lookup, report, and query actions
 * 1.0.0 - Invalid key in types section of plugin specification, and style updates
