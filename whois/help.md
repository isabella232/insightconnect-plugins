--- conflicted
+++ resolved
@@ -169,11 +169,7 @@
 
 # Version History
 
-<<<<<<< HEAD
-* 2.0.0 - Add example inputs. Fix capitalization with `last_updated` output.
-=======
 * 2.0.0 - Add example inputs | Fix capitalization in the title of the `last_updated` output.
->>>>>>> e792e2d3
 * 1.0.7 - Upgrade komand/python-whois version to 0.4.2 | Update whois.conf to support .in domains | Updated help.md for the Hub
 * 1.0.6 - New spec and help.md format for the Hub
 * 1.0.5 - Upgrade komand/python-whois version to 0.4.1 | Upgrade SDK
