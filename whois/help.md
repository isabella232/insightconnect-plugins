--- conflicted
+++ resolved
@@ -6,12 +6,7 @@
 
 # Key Features
 
-<<<<<<< HEAD
-* Query an address
-* Query a URL
-=======
-* Perform a whois lookup for a provided IP address or domain to gain information on who is responsible for a domain or IP
->>>>>>> d024b3ad
+* Perform a WHOIS lookup for a provided IP address or domain to gain information on who is responsible for a domain or IP
 
 # Requirements
 
