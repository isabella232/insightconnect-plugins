--- conflicted
+++ resolved
@@ -564,12 +564,8 @@
 
 # Version History
 
-<<<<<<< HEAD
 * 1.0.2 - Update help.md and type for Autonomous System Number
-* 1.0.1 - New spec and help.md format for the Hub
-=======
 * 1.0.1 - New spec and help.md format for the Extension Library
->>>>>>> bbd1b67e
 * 1.0.0 - Support web server mode | Update to new credential types
 * 0.4.0 - Add trigger to pull new artifacts
 * 0.3.1 - SSL bug fix in SDK
