# Description

<<<<<<< HEAD
The Grep plugin searches for a specified pattern in a string or a file by utilizing BusyBox grep. It calls `egrep` which supports extended regular expressions to improve pattern matching ability.
=======
The Grep InsightConnect plugin searches for a specified pattern in a string or a file by utilizing BusyBox grep. It calls `egrep` which supports extended regular expressions to improve pattern matching ability.
It returns whether any matches were found, the number of matches found, and a string array of the matched lines.
>>>>>>> f0cbb617

For example, here's a simple example of `egrep` from the command line:

```

$ printf "cat\ndog\nhorse\nbirds" | egrep 'dog|bird'
dog
bird

```

# Key Features

* Search pattern in a string
* Search pattern in a file

# Requirements

_This plugin does not contain any requirements._

# Documentation

## Setup

_This plugin does not contain a connection._

## Technical Details

### Actions

#### Match Base64

This action is used to find patterns in a base64 encoded document.

##### Input

|Name|Type|Default|Required|Description|Enum|
|----|----|-------|--------|-----------|----|
|behavior|string|Default|False|Return entire matched lines or only matched pattern|['Default', 'Only matching']|
|data|bytes|None|True|Base64 encoded text|None|
|pattern|string|None|True|Pattern to match|None|

##### Output


|Name|Type|Required|Description|
|----|----|--------|-----------|
|found|boolean|False|Found match boolean|
|hits|integer|False|Number of matches|
|matches|[]string|False|Matched lines|
<<<<<<< HEAD
=======

Example output:

```
{
  "found": true,
  "hits": 2,
  "matches": [
    "hello there ",
    " hello world"
  ]
}
```
>>>>>>> f0cbb617

#### Match String

This action is used to find patterns in a string.

##### Input

|Name|Type|Default|Required|Description|Enum|
|----|----|-------|--------|-----------|----|
|behavior|string|Default|False|Return entire matched lines or only matched pattern|['Default', 'Only matching']|
|pattern|string|None|True|Pattern to match|None|
|text|string|None|True|String to match|None|

##### Output

|Name|Type|Required|Description|
|----|----|--------|-----------|
|found|boolean|False|Found match boolean|
|hits|integer|False|Number of matches|
|matches|[]string|False|Matched lines|
<<<<<<< HEAD
=======

Example output:

```
{
  "found": true,
  "hits": 2,
  "matches": [
    "hello world ",
    "  hello2 world"
  ]
}
```
>>>>>>> f0cbb617

### Triggers

_This plugin does not contain any triggers._

### Custom Output Types

_This plugin does not contain any custom output types._

## Troubleshooting

_This plugin does not contain any troubleshooting information._

# Version History

* 1.0.3 - New spec and help.md format for the Hub | Remove duplicated code | Remove saving to file when string action | Changed bare strings to Input.* in params.get | Removed unused function
* 1.0.2 - Update to use the `komand/python-3-slim-plugin:2` Docker image to reduce plugin size
* 1.0.1 - Add `utilities` plugin tag for Marketplace searchability
* 1.0.0 - Support web server mode
* 0.1.2 - Bug fix to allow files over 1000 lines and not error when no matches are returned
* 0.1.1 - Port to Python 3 and update to v2 Python plugin architecture
* 0.1.0 - Initial plugin

# Links

## References

* [Grep](https://www.gnu.org/software/grep/manual/grep.html)<|MERGE_RESOLUTION|>--- conflicted
+++ resolved
@@ -1,11 +1,7 @@
 # Description
 
-<<<<<<< HEAD
 The Grep plugin searches for a specified pattern in a string or a file by utilizing BusyBox grep. It calls `egrep` which supports extended regular expressions to improve pattern matching ability.
-=======
-The Grep InsightConnect plugin searches for a specified pattern in a string or a file by utilizing BusyBox grep. It calls `egrep` which supports extended regular expressions to improve pattern matching ability.
 It returns whether any matches were found, the number of matches found, and a string array of the matched lines.
->>>>>>> f0cbb617
 
 For example, here's a simple example of `egrep` from the command line:
 
@@ -56,8 +52,6 @@
 |found|boolean|False|Found match boolean|
 |hits|integer|False|Number of matches|
 |matches|[]string|False|Matched lines|
-<<<<<<< HEAD
-=======
 
 Example output:
 
@@ -71,7 +65,6 @@
   ]
 }
 ```
->>>>>>> f0cbb617
 
 #### Match String
 
@@ -92,8 +85,6 @@
 |found|boolean|False|Found match boolean|
 |hits|integer|False|Number of matches|
 |matches|[]string|False|Matched lines|
-<<<<<<< HEAD
-=======
 
 Example output:
 
@@ -107,7 +98,6 @@
   ]
 }
 ```
->>>>>>> f0cbb617
 
 ### Triggers
 
