--- conflicted
+++ resolved
@@ -30,16 +30,9 @@
             scope.extend(current_scope["addresses"])
 
         self.logger.info(f"Using {endpoint} ...")
-<<<<<<< HEAD
-        payload = {"rawbody": json.dumps(scope)}
-        response = resource_helper.resource_request(
-            endpoint=endpoint, method="put", payload=payload
-        )
-=======
         payload = {"rawbody": scope}
         response = resource_helper.resource_request(endpoint=endpoint,
                                                     method='put',
                                                     payload=payload)
->>>>>>> 9c9d9919
 
         return {"id": params.get(Input.ID), "links": response["links"]}