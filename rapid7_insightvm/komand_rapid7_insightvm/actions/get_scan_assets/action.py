import komand
from .schema import GetScanAssetsInput, GetScanAssetsOutput, Input, Output, Component

# Custom imports below
import csv
import io
import uuid
from komand_rapid7_insightvm.util import util
from komand_rapid7_insightvm.util import endpoints
from komand_rapid7_insightvm.util.resource_requests import ResourceRequests
from komand.exceptions import PluginException


class GetScanAssets(komand.Action):
    def __init__(self):
        super(self.__class__, self).__init__(
            name="get_scan_assets",
            description=Component.DESCRIPTION,
            input=GetScanAssetsInput(),
            output=GetScanAssetsOutput(),
        )

    def run(self, params={}):
        # Generate unique identifier for report names
        identifier = uuid.uuid4()
        scan_id = params.get(Input.SCAN_ID)

        # Report to collect site ID and asset IDs of scan
        report_payload = {
            "name": f"Rapid7-ScanAssets-InsightConnect-{identifier}",
            "format": "sql-query",
            "query": "SELECT site_id, asset_id "
            "FROM dim_site_scan AS dss "
            "JOIN dim_asset_scan AS das ON das.scan_id = dss.scan_id",
            "version": "2.3.0",
            "scope": {"scan": scan_id},
        }

        report_contents = util.adhoc_sql_report(self.connection, self.logger, report_payload)
        self.logger.info(f"Processing Assets of Scan ID {scan_id}")

        # Extract site ID and asset IDs
        scan_asset_ids = set()
        scan_site_id = None

        try:
<<<<<<< HEAD
            csv_report = csv.DictReader(io.StringIO(report_contents["raw"].decode("utf-8")))
=======
            csv_report = csv.DictReader(io.StringIO(report_contents['raw']))
>>>>>>> 9c9d9919
        except Exception as e:
            raise PluginException(
                cause=f"Error: Failed to process query response for assets returned for "
                f"scan ID {scan_id}.",
                assistance=f"Exception returned was {e}",
            )

        for row in csv_report:
            scan_asset_ids.add(int(row["asset_id"]))

            # Assign site ID for scan
            if scan_site_id is None:
                scan_site_id = row["site_id"]

        # Get assets of site of scan
        resource_helper = ResourceRequests(self.connection.session, self.logger)
        search_criteria = {
            "filters": [{"field": "site-id", "operator": "in", "values": [scan_site_id]}],
            "match": "all",
        }
        self.logger.info("Performing filtered asset search with criteria %s" % search_criteria)
        endpoint = endpoints.Asset.search(self.connection.console_url)

        site_assets = resource_helper.paged_resource_request(
            endpoint=endpoint, method="post", payload=search_criteria
        )

        # Filter assets to specific scan assets
        filtered_assets = [asset for asset in site_assets if asset["id"] in scan_asset_ids]

        return {Output.ASSETS: filtered_assets}<|MERGE_RESOLUTION|>--- conflicted
+++ resolved
@@ -44,11 +44,7 @@
         scan_site_id = None
 
         try:
-<<<<<<< HEAD
-            csv_report = csv.DictReader(io.StringIO(report_contents["raw"].decode("utf-8")))
-=======
             csv_report = csv.DictReader(io.StringIO(report_contents['raw']))
->>>>>>> 9c9d9919
         except Exception as e:
             raise PluginException(
                 cause=f"Error: Failed to process query response for assets returned for "
