--- conflicted
+++ resolved
@@ -1,12 +1,8 @@
 # Description
 
 [MISP](http://www.misp-project.org/) is an open source threat sharing platform.
-<<<<<<< HEAD
 Gather, store and then find correlations of indicators of compromise.  Quality of data is determined by the open source community.
 This plugin utilizes the [MISP API](https://circl.lu/doc/misp/automation/index.html) and leverages the [pymisp](https://github.com/CIRCL/PyMISP) library.
-=======
-This plugin utilizes the [MISP API](https://circl.lu/doc/misp/automation/index.html) and leverages the [pymisp](https://github.com/MISP/PyMISP) library.
->>>>>>> 28b81d82
 
 # Key Features
 
