--- conflicted
+++ resolved
@@ -4,15 +4,11 @@
 
 # Key Features
 
-<<<<<<< HEAD
 * Use DELETE to delete a resource identified by a URI
 * Use GET to read or retrieve a representation of a resource
 * Use PATCH to update or modify resources
 * Use POST to create new resources
 * Use PUT to update or replace resources
-=======
-* Run REST requests on any HTTP endpoint
->>>>>>> 2a265a2e
 
 # Requirements
 
