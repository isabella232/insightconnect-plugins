{
    "body": {
        "action": "suspend_user",
<<<<<<< HEAD
        "connection": {
            "credentials": {
                "password": "",
                "username": ""
            },
            "host": null
        },
=======
        "connection": {},
>>>>>>> 70965708
        "input": {
            "username": ""
        },
        "meta": {}
    },
    "type": "action_start",
    "version": "v1"
}<|MERGE_RESOLUTION|>--- conflicted
+++ resolved
@@ -1,17 +1,7 @@
 {
     "body": {
         "action": "suspend_user",
-<<<<<<< HEAD
-        "connection": {
-            "credentials": {
-                "password": "",
-                "username": ""
-            },
-            "host": null
-        },
-=======
         "connection": {},
->>>>>>> 70965708
         "input": {
             "username": ""
         },
