plugin_spec_version: v2
extension: plugin
products: [insightconnect]
name: active_directory_ldap
title: Active Directory LDAP
<<<<<<< HEAD
description: This plugin utilizes Microsoft\'s Active Directory service to create and manage domains, users, and objects within a network
version: 3.2.8
=======
description: Interfaces with Microsofts Active Directory service to manage domains, users, and objects within a network
version: 3.2.7
>>>>>>> 7aa7e4ba
vendor: rapid7
support: rapid7
status: []
resources:
  source_url: https://github.com/rapid7/insightconnect-plugins/tree/master/active_directory_ldap
  license_url: https://github.com/rapid7/insightconnect-plugins/blob/master/LICENSE
  vendor_url: https://www.microsoft.com
tags:
- ldap
- active directory
- microsoft
hub_tags:
  use_cases: [user_management, credential_management, application_management, threat_detection_and_response]
  keywords: [ldap, active directory, microsoft]
  features: []
types:
  result:
    attributes:
      type: object
    dn:
      type: string
connection:
  host:
    title: Host
    description: Server Host, e.g. ldap://192.5.5.5. Must use either ldap:// or ldaps://
      for SSL prefix
    type: string
    required: true
  port:
    title: Port
    description: Port, e.g. 389
    type: integer
    default: 389
    required: true
  use_ssl:
    title: Use SSL
    type: boolean
    description: Use SSL?
    required: true
  username_password:
    title: Username and Password
    type: credential_username_password
    description: Username and password
    required: true
actions:
  query:
    title: Query
    description: Run an LDAP query
    input:
      search_filter:
        title: Search Filter
        type: string
        description: 'The filter of the search request. It must conform to the LDAP
          filter syntax specified in RFC4515. Example: (accountName=joesmith)'
        required: true
      search_base:
        title: Search Base
        type: string
        description: The base of the search request
        required: true
    output:
      results:
        description: Results returned
        type: '[]result'
        required: false
  delete:
    title: Delete
    description: Deletes the LDAP object specified
    input:
      distinguished_name:
        title: Distinguished Name
        type: string
        description: The distinguished name of the object to delete. Example CN=user,OU=domain_users,DC=mydomain,DC=com
        required: true
    output:
      success:
        description: Operation status
        type: boolean
        required: false
  add_user:
    title: Add
    description: Adds the specified Active Directory user
    input:
      domain_name:
        title: Domain Name
        type: string
        description: The domain name this user will belong to, e.g. mydomain.com
        required: true
      logon_name:
        title: Logon Name
        type: string
        description: The logon name for the account
        required: true
      first_name:
        title: First Name
        type: string
        description: User's first name
        required: true
      last_name:
        title: Last Name
        type: string
        description: User's last name
        required: true
      user_ou:
        title: User OU
        type: string
        description: The OU that the user account will be created in
        required: true
        default: Users
      password:
        title: Password
        type: password
        description: The account's starting password
        required: true
      account_disabled:
        title: Account Disabled
        type: string
        enum:
        - 'true'
        - 'false'
        description: Set this to true to disable the user account at creation
        required: true
        default: 'true'
      user_principal_name:
        title: User Principal Name
        description: The users principal name, e.g. user@example.com
        type: string
        required: true
      additional_parameters:
        title: Additional Parameters
        description: 'Add additional user parameters in JSON format e.g. {''telephoneNumber'':
          ''(617)555-1234''}'
        type: object
        required: false
    output:
      success:
        description: Operation status
        type: boolean
        required: false
  enable_user:
    title: Enable
    description: Enable an account
    input:
      distinguished_name:
        title: Distinguished Name
        type: string
        description: The distinguished name of the user to enable e.g. CN=user,OU=domain_users,DC=mydomain,DC=com
        required: true
    output:
      success:
        description: Operation status
        type: boolean
        required: false
  disable_user:
    title: Disable
    description: Disable an account
    input:
      distinguished_name:
        title: Distinguished Name
        type: string
        description: The distinguished name of the user to disable e.g. CN=user,OU=domain_users,DC=mydomain,DC=com
        required: true
    output:
      success:
        description: Operation status
        type: boolean
        required: false
  modify_groups:
    title: Modify Groups
    description: Add or remove a user from an Active Directory group
    input:
      distinguished_name:
        title: Distinguished Name
        type: string
        description: The distinguished name of the user whose membership will be modified
          e.g. CN=user,OU=domain_users,DC=mydomain,DC=com
        required: true
      group_dn:
        title: Group DN
        type: string
        description: The Distinguished Name of the group to add or remove
        required: true
      add_remove:
        title: Add or Remove
        description: Add or remove the group
        type: string
        enum:
        - add
        - remove
        required: true
    output:
      success:
        description: Operation status
        type: boolean
        required: false
  move_object:
    title: Move Object
    description: Move an Active Directory object from one organizational unit to another
    input:
      distinguished_name:
        title: Distinguished Name
        type: string
        description: The distinguished name of the user whose membership will be modified
          e.g. CN=user,OU=domain_users,DC=mydomain,DC=com
        required: true
      new_ou:
        title: New OU
        type: string
        description: The distinguished name of the OU to move the object to e.g. OU=disabled_users,DC=mydomain,DC=com
        required: true
    output:
      success:
        description: Operation status
        type: boolean
        required: false
  reset_password:
    title: Reset Password
    description: Reset a users password
    input:
      distinguished_name:
        title: Distinguished Name
        type: string
        description: The distinguished name of the user whose membership will be modified
          e.g. CN=user,OU=domain_users,DC=mydomain,DC=com
        required: true
      new_password:
        title: New Password
        description: The new password
        type: password
        required: true
    output:
      success:
        description: Operation status
        type: boolean
        required: false
  force_password_reset:
    title: Force Password Reset
    description: Force a user to reset their password on next login
    input:
      distinguished_name:
        title: Distinguished Name
        type: string
        description: The distinguished name of the user who will be forced to reset
          their password  e.g. CN=user,OU=domain_users,DC=mydomain,DC=com
        required: true
    output:
      success:
        title: Success
        description: Operation status
        type: boolean
        required: false<|MERGE_RESOLUTION|>--- conflicted
+++ resolved
@@ -3,13 +3,8 @@
 products: [insightconnect]
 name: active_directory_ldap
 title: Active Directory LDAP
-<<<<<<< HEAD
 description: This plugin utilizes Microsoft\'s Active Directory service to create and manage domains, users, and objects within a network
 version: 3.2.8
-=======
-description: Interfaces with Microsofts Active Directory service to manage domains, users, and objects within a network
-version: 3.2.7
->>>>>>> 7aa7e4ba
 vendor: rapid7
 support: rapid7
 status: []
