# Description

## About

<<<<<<< HEAD
[SentinelOne](https://www.sentinelone.com/) is a next-gen cybersecurity company focused on protecting the enterprise through the endpoint
=======
[SentinelOne](https://www.sentinelone.com/) is a next-gen cybersecurity company focused on protecting the enterprise through the endpoint. The SentinelOne plugin allows you to manage and mitigate all your security operations through SentinelOne.
>>>>>>> 3f148eb3

This plugin utilizes the [SentinelOne API](https://usea1-partners.sentinelone.net/apidoc/)

# Key Features

<<<<<<< HEAD
### Get Activities

This action is used to get a list of activities.
=======
* Blacklist vulnerable devices
* Trigger workflows on security alerts
* Manage Threats

# Requirements
>>>>>>> 3f148eb3

* Sentinel one API administrative credentials

<<<<<<< HEAD
|Name|Type|Default|Required|Description|Enum|
|----|----|-------|--------|-----------|----|
|account_ids|[]string|None|False|List of Account IDs to filter by|None|
|activity_types|[]string|None|False|Return only these activity codes|None|
|agent_ids|[]string|None|False|Return activities related to specified agent ids|None|
|count_only|boolean|None|False|If true, only total number of items will be returned, without any of the actual objects|None|
|created_at_between|string|None|False|Return activities created within this range (inclusive), example 1514978764288-1514978999999|None|
|created_at_gt|string|None|False|Return activities created after or at this date in ISO-8601, example 2018-02-27T04:49:26.257525Z.|None|
|created_at_gte|string|None|False|Return activities created after or at this date in ISO-8601, example 2018-02-27T04:49:26.257525Z|None|
|created_at_lt|string|None|False|Return activities created before this date in ISO-8601, example 2018-02-27T04:49:26.257525Z.|None|
|created_at_lte|string|None|False|Return activities created before or at this date in ISO-8601, example 2018-02-27T04:49:26.257525Z.|None|
|cursor|string|None|False|Cursor position returned by the last request. Should be used for iterating over more than 1000 items, example YWdlbnRfaWQ6NTgwMjkzODE=|None|
|group_ids|[]string|None|False|Get a list of activities|None|
|ids|[]string|None|False|If true, total number of items will not be calculated, which speeds up execution time|None|
|include_hidden|boolean|None|False|Include internal activities hidden from display?|None|
|limit|integer|None|False|Limit number of returned items (1-100)|None|
|site_ids|[]string|None|False|List of Site IDs to filter by|None|
|skip|integer|None|False|Skip first number of items (0-1000). For iterating over more than a 1000 items please use cursor instead.|None|
|skip_count|boolean|None|False|If true, total number of items will not be calculated, which speeds up execution time|None|
|sort_by|string|None|False|The column to sort the results by|['id', 'activityType', 'createdAt']|
|sort_order|string|None|False|Sort direction|['asc', 'desc']|
|threat_ids|[]string|None|False|Return only these activity codes|None|
|user_emails|[]string|None|False|Email of the user who invoked the activity (If applicable)|None|
|user_ids|[]string|None|False|The user who invoked the activity (If applicable)|None|
=======
# Documentation
>>>>>>> 3f148eb3

## Setup

The connection configuration accepts the following parameters:

|Name|Type|Default|Required|Description|Enum|
|----|----|-------|--------|-----------|----|
|credentials|credential_username_password|None|True|Username and password|None|
|url|string|https\://usea1-partners.sentinelone.net/|True|URL and endpoint of SentinelOne instance. For example\: https\://usea1-partners.sentinelone.net/|None|

## Technical Details

### Actions

#### Get Threat Summary

This action is used to get a list of activities.

##### Input

|Name|Type|Default|Required|Description|Enum|
|----|----|-------|--------|-----------|----|
|account_ids|[]string|None|False|List of Account IDs to filter by|None|
|activity_types|[]string|None|False|Return only these activity codes|None|
|agent_ids|[]string|None|False|Return activities related to specified agent ids|None|
|count_only|boolean|None|False|If true, only total number of items will be returned, without any of the actual objects|None|
|created_at_between|string|None|False|Return activities created within this range (inclusive), example 1514978764288-1514978999999|None|
|created_at_gt|string|None|False|Return activities created after or at this date in ISO-8601, example 2018-02-27T04:49:26.257525Z.|None|
|created_at_gte|string|None|False|Return activities created after or at this date in ISO-8601, example 2018-02-27T04:49:26.257525Z|None|
|created_at_lt|string|None|False|Return activities created before this date in ISO-8601, example 2018-02-27T04:49:26.257525Z.|None|
|created_at_lte|string|None|False|Return activities created before or at this date in ISO-8601, example 2018-02-27T04:49:26.257525Z.|None|
|cursor|string|None|False|Cursor position returned by the last request. Should be used for iterating over more than 1000 items, example YWdlbnRfaWQ6NTgwMjkzODE=|None|
|group_ids|[]string|None|False|Get a list of activities|None|
|ids|[]string|None|False|If true, total number of items will not be calculated, which speeds up execution time|None|
|include_hidden|boolean|None|False|Include internal activities hidden from display?|None|
|limit|integer|None|False|Limit number of returned items (1-100)|None|
|site_ids|[]string|None|False|List of Site IDs to filter by|None|
|skip|integer|None|False|Skip first number of items (0-1000). For iterating over more than a 1000 items please use cursor instead.|None|
|skip_count|boolean|None|False|If true, total number of items will not be calculated, which speeds up execution time|None|
|sort_by|string|None|False|The column to sort the results by|['id', 'activityType', 'createdAt']|
|sort_order|string|None|False|Sort direction|['asc', 'desc']|
|threat_ids|[]string|None|False|Return only these activity codes|None|
|user_emails|[]string|None|False|Email of the user who invoked the activity (If applicable)|None|
|user_ids|[]string|None|False|The user who invoked the activity (If applicable)|None|

##### Output

|Name|Type|Required|Description|
|----|----|--------|-----------|
|data|[]activities_list|True|Result of activities list|
|pagination|pagination|True|Pagination object|

Example output:

```
{
  "data": [
    {
      "comments": "string",
      "userId": "225494730938493804",
      "accountId": "225494730938493804",
      "createdAt": "2018-02-27T04:49:26.257525Z",
      "data": {
        "computer_name": "COMP_1234",
        "username": "my_user"
      },
      "agentUpdatedVersion": "2.5.1.1320",
      "siteId": "225494730938493804",
      "id": "225494730938493804",
      "updatedAt": "2018-02-27T04:49:26.257525Z",
      "description": "string",
      "primaryDescription": "string",
      "agentId": "225494730938493804",
      "hash": "string",
      "activityType": 0,
      "osFamily": "macos",
      "threatId": "225494730938493804",
      "groupId": "225494730938493804",
      "secondaryDescription": "string"
    }
  ],
  "pagination": {
    "nextCursor": "YWdlbnRfaWQ6NTgwMjkzODE=",
    "totalItems": 580
  }
}
```

<<<<<<< HEAD
### Get Activity Types

This action is used to get a list of activity types.

#### Output

|Name|Type|Required|Description|
|----|----|--------|-----------|
|activity_types|[]activities_types|True|Result of activities types|

Example output:

```
{
  "activity_types": [
    {
      "id": 0,
      "descriptionTemplate": "string",
      "action": "string"
    }
  ]
}
```

### Agents Abort Scan

This action aborts running scan on all agents matching the input filter.

#### Input

|Name|Type|Default|Required|Description|Enum|
|----|----|-------|--------|-----------|----|
|filter|object|None|True|Applied filter - only matched agents will be affected by the requested action. Leave empty to apply the action on all applicable agents|None|

#### Output

|Name|Type|Required|Description|
|----|----|--------|-----------|
|affected|integer|False|Number of entities affected by the requested operation|

Example output:

```
{
  "affected": 0
}
```

### Connect to network

This action sends a connect to network command to all agents matching the input filter.

#### Input

|Name|Type|Default|Required|Description|Enum|
|----|----|-------|--------|-----------|----|
|filter|object|None|True|Applied filter - only matched agents will be affected by the requested action. Leave empty to apply the action on all applicable agents|None|

#### Output

|Name|Type|Required|Description|
|----|----|--------|-----------|
|affected|integer|False|Number of entities affected by the requested operation|

Example output:

```
{
  "affected": 0
}
```

### Agent Decommission

This action decommissions all agents matching the input filter.

#### Input

|Name|Type|Default|Required|Description|Enum|
|----|----|-------|--------|-----------|----|
|filter|object|None|True|Applied filter - only matched agents will be affected by the requested action. Note - one of the following filter arguments must be supplied - ids, groupIds, filterId|None|

#### Output

|Name|Type|Required|Description|
|----|----|--------|-----------|
|affected|integer|False|Number of entities affected by the requested operation|

Example output:

```
{
  "affected": 0
}
```

### Disconnect Agents

This action disconnects agents associated to marked threats from network.

#### Input

|Name|Type|Default|Required|Description|Enum|
|----|----|-------|--------|-----------|----|
|filter|object|None|True|Use any of the filtering options to control the list of affected threats. You can also leave this field empty to apply to all available threats.|None|

#### Output

|Name|Type|Required|Description|
|----|----|--------|-----------|
|affected|integer|False|Number of entities affected by the requested operation|

Example output:

```
{
  "affected": 0
}
```

### Agents Fetch Logs

This action sends a fetch logs command to all agents matching the input filter.

#### Input

|Name|Type|Default|Required|Description|Enum|
|----|----|-------|--------|-----------|----|
|filter|object|None|True|Applied filter - only matched agents will be affected by the requested action. Leave empty to apply the action on all applicable agents|None|

#### Output

|Name|Type|Required|Description|
|----|----|--------|-----------|
|affected|integer|False|Number of entities affected by the requested operation|

Example output:

```
{
  "affected": 0
}
```

### Initiate scan

This action sends a scan command to all agents matching the input filter.

#### Input

|Name|Type|Default|Required|Description|Enum|
|----|----|-------|--------|-----------|----|
|filter|object|None|True|Applied filter - only matched agents will be affected by the requested action. Leave empty to apply the action on all applicable agents|None|

#### Output

|Name|Type|Required|Description|
|----|----|--------|-----------|
|affected|integer|False|Number of entities affected by the requested operation|

Example output:

```
{
  "affected": 0
}
```

### Agents Processes

This action is used to retrieve running processes for a specific agent.

#### Input

|Name|Type|Default|Required|Description|Enum|
|----|----|-------|--------|-----------|----|
|ids|[]string|None|True|Agent ID list|None|

#### Output

|Name|Type|Required|Description|
|----|----|--------|-----------|
|agents_processes|[]agents_processes|False|Agents processes entities|

Example output:

```
```

### Agents Reload

This action is used to reload an agent module (applies to Windows agents only).

#### Input

|Name|Type|Default|Required|Description|Enum|
|----|----|-------|--------|-----------|----|
|filter|object|None|True|Applied filter - only matched agents will be affected by the requested action. Leave empty to apply the action on all applicable agents|None|
|module|string|None|True|Agent module to reload|['monitor', 'static', 'agent', 'log']|

#### Output

|Name|Type|Required|Description|
|----|----|--------|-----------|
|affected|integer|False|Number of entities affected by the requested operation|

Example output:

```
{
  "affected": 0
}
```

### Agents Restart

This action sends a restart command to all agents matching the input filter.

#### Input

|Name|Type|Default|Required|Description|Enum|
|----|----|-------|--------|-----------|----|
|filter|object|None|True|Applied filter - only matched agents will be affected by the requested action. Note - One of the following filter arguments must be supplied - ids, groupIds, filterId|None|

#### Output

|Name|Type|Required|Description|
|----|----|--------|-----------|
|affected|integer|False|Number of entities affected by the requested operation|

Example output:

```
{
  "affected": 0
}
```

### Agents Shutdown

This action sends a shutdown command to all agents matching the input filter.

#### Input

|Name|Type|Default|Required|Description|Enum|
|----|----|-------|--------|-----------|----|
|filter|object|None|True|Applied filter - only matched agents will be affected by the requested action. Note - one of the following filter arguments must be supplied - ids, groupIds, filterId|None|

#### Output

|Name|Type|Required|Description|
|----|----|--------|-----------|
|affected|integer|False|Number of entities affected by the requested operation|

Example output:

```
{
  "affected": 0
}
```

### Count Summary

This action is used to summary of agents by numbers.

#### Input

|Name|Type|Default|Required|Description|Enum|
|----|----|-------|--------|-----------|----|
|account_ids|[]string|None|False|List of Account IDs to filter by|None|
|site_ids|[]string|None|False|List of Site IDs to filter by|None|

#### Output

|Name|Type|Required|Description|
|----|----|--------|-----------|
|decommissioned|integer|False|Number of decommissioned agents|
|infected|integer|False|Number of agents with at least one active threat|
|online|integer|False|Number of online agents|
|out_of_date|integer|False|Number of agents running an older software version|
|total|integer|False|Number of installed active agents|
|up_to_date|integer|False|Number of agents with the most up-to-date software version|

Example output:

```
```

### Uninstall

This action sends an uninstall command to all agents matching the input filter.

#### Input

|Name|Type|Default|Required|Description|Enum|
|----|----|-------|--------|-----------|----|
|filter|object|None|True|Applied filter - only matched agents will be affected by the requested action. Note - one of the following filter arguments must be supplied - ids, groupIds, filterId|None|

#### Output

|Name|Type|Required|Description|
|----|----|--------|-----------|
|affected|integer|False|Number of entities affected by the requested operation|

Example output:

```
{
  "affected": 0
}
```

### Agents Applications

This action is used to retrieve running applications for a specific agent.

#### Input

|Name|Type|Default|Required|Description|Enum|
|----|----|-------|--------|-----------|----|
|ids|[]string|None|True|Agent ID list|None|

#### Output

|Name|Type|Required|Description|
|----|----|--------|-----------|
|data|[]agent_applications|True|List of installed applications|

Example output:

```
```

### Blacklist by Content Hash
=======
#### Get Activities
>>>>>>> 3f148eb3

This action is used to get a list of activities.

#### Input

|Name|Type|Default|Required|Description|Enum|
|----|----|-------|--------|-----------|----|
|account_ids|[]string|None|False|List of Account IDs to filter by|None|
|activity_types|[]string|None|False|Return only these activity codes|None|
|agent_ids|[]string|None|False|Return activities related to specified agent ids|None|
|count_only|boolean|None|False|If true, only total number of items will be returned, without any of the actual objects|None|
|created_at_between|string|None|False|Return activities created within this range (inclusive), example 1514978764288-1514978999999|None|
|created_at_gt|string|None|False|Return activities created after or at this date in ISO-8601, example 2018-02-27T04:49:26.257525Z|None|
|created_at_gte|string|None|False|Return activities created after or at this date in ISO-8601, example 2018-02-27T04:49:26.257525Z|None|
|created_at_lt|string|None|False|Return activities created before this date in ISO-8601, example 2018-02-27T04:49:26.257525Z|None|
|created_at_lte|string|None|False|Return activities created before or at this date in ISO-8601, example 2018-02-27T04:49:26.257525Z|None|
|cursor|string|None|False|Cursor position returned by the last request. Should be used for iterating over more than 1000 items, example YWdlbnRfaWQ6NTgwMjkzODE=|None|
|group_ids|[]string|None|False|Get a list of activities|None|
|ids|[]string|None|False|If true, total number of items will not be calculated, which speeds up execution time|None|
|include_hidden|boolean|None|False|Include internal activities hidden from display?|None|
|limit|integer|None|False|Limit number of returned items (1-100)|None|
|site_ids|[]string|None|False|List of Site IDs to filter by|None|
|skip|integer|None|False|Skip first number of items (0-1000). For iterating over more than a 1000 items please use cursor instead|None|
|skip_count|boolean|None|False|If true, total number of items will not be calculated, which speeds up execution time|None|
|sort_by|string|None|False|The column to sort the results by|['id', 'activityType', 'createdAt']|
|sort_order|string|None|False|Sort direction|['asc', 'desc']|
|threat_ids|[]string|None|False|Return only these activity codes|None|
|user_emails|[]string|None|False|Email of the user who invoked the activity (If applicable)|None|
|user_ids|[]string|None|False|The user who invoked the activity (If applicable)|None|

#### Output

|Name|Type|Required|Description|
|----|----|--------|-----------|
|data|[]activities_list|True|Result of activities list|
|pagination|pagination|True|Pagination object|

Example output:

```
```

#### Get Activity Types

This action is used to get a list of activity types.

##### Output

|Name|Type|Required|Description|
|----|----|--------|-----------|
|activity_types|[]activities_types|True|Result of activities types|

Example output:

```
{
  "activity_types": [
    {
      "id": 0,
      "descriptionTemplate": "string",
      "action": "string"
    }
  ]
}
```

#### Agents Abort Scan

This action aborts running scan on all agents matching the input filter.

##### Input

|Name|Type|Default|Required|Description|Enum|
|----|----|-------|--------|-----------|----|
|filter|object|None|True|Applied filter - only matched agents will be affected by the requested action. Leave empty to apply the action on all applicable agents|None|

##### Output

|Name|Type|Required|Description|
|----|----|--------|-----------|
|affected|integer|False|Number of entities affected by the requested operation|

Example output:

```
{
  "affected": 0
}
```

#### Connect to network

This action sends a connect to network command to all agents matching the input filter.

##### Input

|Name|Type|Default|Required|Description|Enum|
|----|----|-------|--------|-----------|----|
|filter|object|None|True|Applied filter - only matched agents will be affected by the requested action. Leave empty to apply the action on all applicable agents|None|

##### Output

|Name|Type|Required|Description|
|----|----|--------|-----------|
|affected|integer|False|Number of entities affected by the requested operation|

Example output:

```
{
  "affected": 0
}
```

#### Agent Decommission

This action decommissions all agents matching the input filter.

##### Input

|Name|Type|Default|Required|Description|Enum|
|----|----|-------|--------|-----------|----|
|filter|object|None|True|Applied filter - only matched agents will be affected by the requested action. Note - one of the following filter arguments must be supplied - ids, groupIds, filterId|None|

##### Output

|Name|Type|Required|Description|
|----|----|--------|-----------|
|affected|integer|False|Number of entities affected by the requested operation|

Example output:

```
{
  "affected": 0
}
```

#### Disconnect Agents

This action disconnects agents associated to marked threats from network.

##### Input

|Name|Type|Default|Required|Description|Enum|
|----|----|-------|--------|-----------|----|
|filter|object|None|True|Use any of the filtering options to control the list of affected threats. You can also leave this field empty to apply to all available threats.|None|

##### Output

|Name|Type|Required|Description|
|----|----|--------|-----------|
|affected|integer|False|Number of entities affected by the requested operation|

Example output:

```
{
  "affected": 0
}
```

#### Agents Fetch Logs

This action sends a fetch logs command to all agents matching the input filter.

##### Input

|Name|Type|Default|Required|Description|Enum|
|----|----|-------|--------|-----------|----|
|filter|object|None|True|Applied filter - only matched agents will be affected by the requested action. Leave empty to apply the action on all applicable agents|None|

##### Output

|Name|Type|Required|Description|
|----|----|--------|-----------|
|affected|integer|False|Number of entities affected by the requested operation|

Example output:

```
{
  "affected": 0
}
```

#### Initiate scan

This action sends a scan command to all agents matching the input filter.

##### Input

|Name|Type|Default|Required|Description|Enum|
|----|----|-------|--------|-----------|----|
|filter|object|None|True|Applied filter - only matched agents will be affected by the requested action. Leave empty to apply the action on all applicable agents|None|

##### Output

|Name|Type|Required|Description|
|----|----|--------|-----------|
|affected|integer|False|Number of entities affected by the requested operation|

Example output:

```
{
  "affected": 0
}
```

#### Agents Processes

This action is used to retrieve running processes for a specific agent.

##### Input

|Name|Type|Default|Required|Description|Enum|
|----|----|-------|--------|-----------|----|
|ids|[]string|None|True|Agent ID list|None|

##### Output

|Name|Type|Required|Description|
|----|----|--------|-----------|
|agents_processes|[]agents_processes|False|Agents processes entities|

Example output:

```
```

#### Agents Reload

This action is used to reload an agent module (applies to Windows agents only).

##### Input

|Name|Type|Default|Required|Description|Enum|
|----|----|-------|--------|-----------|----|
|filter|object|None|True|Applied filter - only matched agents will be affected by the requested action. Leave empty to apply the action on all applicable agents|None|
|module|string|None|True|Agent module to reload|['monitor', 'static', 'agent', 'log']|

##### Output

|Name|Type|Required|Description|
|----|----|--------|-----------|
|affected|integer|False|Number of entities affected by the requested operation|

Example output:

```
{
  "affected": 0
}
```

#### Agents Restart

This action sends a restart command to all agents matching the input filter.

##### Input

|Name|Type|Default|Required|Description|Enum|
|----|----|-------|--------|-----------|----|
|filter|object|None|True|Applied filter - only matched agents will be affected by the requested action. Note - One of the following filter arguments must be supplied - ids, groupIds, filterId|None|

##### Output

|Name|Type|Required|Description|
|----|----|--------|-----------|
|affected|integer|False|Number of entities affected by the requested operation|

Example output:

```
{
  "affected": 0
}
```

#### Agents Shutdown

This action sends a shutdown command to all agents matching the input filter.

##### Input

|Name|Type|Default|Required|Description|Enum|
|----|----|-------|--------|-----------|----|
|filter|object|None|True|Applied filter - only matched agents will be affected by the requested action. Note - one of the following filter arguments must be supplied - ids, groupIds, filterId|None|

##### Output

|Name|Type|Required|Description|
|----|----|--------|-----------|
|affected|integer|False|Number of entities affected by the requested operation|

Example output:

```
{
  "affected": 0
}
```

#### Count Summary

This action is used to summary of agents by numbers.

##### Input

|Name|Type|Default|Required|Description|Enum|
|----|----|-------|--------|-----------|----|
|account_ids|[]string|None|False|List of Account IDs to filter by|None|
|site_ids|[]string|None|False|List of Site IDs to filter by|None|

##### Output

|Name|Type|Required|Description|
|----|----|--------|-----------|
|decommissioned|integer|False|Number of decommissioned agents|
|infected|integer|False|Number of agents with at least one active threat|
|online|integer|False|Number of online agents|
|out_of_date|integer|False|Number of agents running an older software version|
|total|integer|False|Number of installed active agents|
|up_to_date|integer|False|Number of agents with the most up-to-date software version|

Example output:

```
```

#### Uninstall

This action sends an uninstall command to all agents matching the input filter.

##### Input

|Name|Type|Default|Required|Description|Enum|
|----|----|-------|--------|-----------|----|
|filter|object|None|True|Applied filter - only matched agents will be affected by the requested action. Note - one of the following filter arguments must be supplied - ids, groupIds, filterId|None|

##### Output

|Name|Type|Required|Description|
|----|----|--------|-----------|
|affected|integer|False|Number of entities affected by the requested operation|

Example output:

```
{
  "affected": 0
}
```

#### Agents Applications

This action is used to retrieve running applications for a specific agent.

##### Input

|Name|Type|Default|Required|Description|Enum|
|----|----|-------|--------|-----------|----|
|ids|[]string|None|True|Agent ID list|None|

##### Output

|Name|Type|Required|Description|
|----|----|--------|-----------|
|data|[]agent_applications|True|List of installed applications|

Example output:

```
```

#### Blacklist by Content Hash

This action is used to add hashed content to global blacklist. The input for this action makes use of `contentHash` from the threat summary.

##### Input

|Name|Type|Default|Required|Description|Enum|
|----|----|-------|--------|-----------|----|
|hash|string|None|True|Content hash to add to blacklist|None|

##### Output

|Name|Type|Required|Description|
|----|----|--------|-----------|
|result|blacklist_data|True|Result of hashing operation|

Example output:

```
{
  "blacklist_data": {
    "affected": 127
  }
}
```

#### Blacklist by IoC Hash

This action is used to add hashed indicator of compromise to global blacklist.

##### Input

|Name|Type|Default|Required|Description|Enum|
|----|----|-------|--------|-----------|----|
|hash|string|None|True|Indicator of compromise hash to add to blacklist|None|
|agent_id|string|None|True|Agent ID|None|

##### Output

|Name|Type|Required|Description|
|----|----|--------|-----------|
|result|blacklist_data|True|Result of hashing operation|

Example output:

```
{
  "blacklist_data": {
    "affected": 127
  }
}
```

<<<<<<< HEAD
### Create IOC Threat
=======
#### Create IOC Threat
>>>>>>> 3f148eb3

This action is used to create a threat from an IOC event.

##### Input

|Name|Type|Default|Required|Description|Enum|
|----|----|-------|--------|-----------|----|
|agent_id|string|None|True|Agent ID for the slim threat|None|
|annotation|string|None|True|Vigilance annotation|None|
|annotation_url|string|None|True|Vigilance annotation URL|None|
|group_id|string|None|False|Group ID|None|
|hash|string|None|True|SHA1 hash|None|
|path|string|None|False|Path|None|

##### Output

|Name|Type|Required|Description|
|----|----|--------|-----------|
|affected|integer|False|Number of entities affected by the requested operation|

Example output:

```
{
  "affected": 1
}
```

<<<<<<< HEAD
### Get Threat Summary

This action gets summary of all threats.

#### Output
=======
#### Get Threat Summary

This action gets summary of all threats.

##### Output
>>>>>>> 3f148eb3

|Name|Type|Required|Description|
|----|----|--------|-----------|
|data|[]data|False|Data|
|errors|[]object|False|Errors|
|pagination|pagination|False|Pagination|

Example output:

```
```

<<<<<<< HEAD
### Mark as Benign
=======
#### Mark as Benign
>>>>>>> 3f148eb3

This action is used to mark a threat as resolved.

##### Input

|Name|Type|Default|Required|Description|Enum|
|----|----|-------|--------|-----------|----|
|threat_id|string|None|True|ID of a threat|None|
|whitening_option|string|None|False|Selected whitening option|['browser-type', 'certificate', 'file-type', 'file_hash', 'path']|
|target_scope|string|None|True|Scope to be used for exclusions|['group', 'site', 'tenant']|

##### Output

|Name|Type|Required|Description|
|----|----|--------|-----------|
|affected|integer|False|Number of entities affected by the requested operation|

Example output:

```
{
  "affected": 1
}
```

<<<<<<< HEAD
### Mark as Threat
=======
#### Mark as Threat
>>>>>>> 3f148eb3

This action is used to mark a suspicious threat as a threat.

##### Input

|Name|Type|Default|Required|Description|Enum|
|----|----|-------|--------|-----------|----|
|target_scope|string|None|True|Scope to be used for exclusions|['group', 'site', 'tenant']|
|threat_id|string|None|True|ID of a threat|None|
|whitening_option|string|None|False|Selected whitening option|['', 'browser-type', 'certificate', 'file-type', 'file_hash', 'path']|

##### Output

|Name|Type|Required|Description|
|----|----|--------|-----------|
|affected|integer|False|Number of entities affected by the requested operation|

Example output:

```
{
  "affected": 1
}
```

<<<<<<< HEAD
### Mitigate Threat
=======
#### Mitigate Threat
>>>>>>> 3f148eb3

This action is used to apply a mitigation action to a threat.

##### Input

|Name|Type|Default|Required|Description|Enum|
|----|----|-------|--------|-----------|----|
|action|string|None|True|Mitigation action|['rollback-remediation', 'quarantine', 'kill', 'remediate', 'un-quarantine']|
|threat_id|string|None|True|ID of a threat|None|

##### Output

|Name|Type|Required|Description|
|----|----|--------|-----------|
|affected|integer|False|Number of entities affected by the requested operation|

Example output:

```
{
  "affected": 1
}
```

<<<<<<< HEAD
### Available Name

This action is the account name available for this account.

#### Input
=======
#### Available Name

This action is the account name available for this account.

##### Input
>>>>>>> 3f148eb3

|Name|Type|Default|Required|Description|Enum|
|----|----|-------|--------|-----------|----|
|name|string|None|True|Account Name to validate|None|

<<<<<<< HEAD
#### Output

|Name|Type|Required|Description|
|----|----|--------|-----------|
|available|boolean|True|Account Name to validate|

Example output:

```
{
  "available": true
}
```

## Triggers
=======
##### Output
>>>>>>> 3f148eb3

|Name|Type|Required|Description|
|----|----|--------|-----------|
|available|boolean|True|Account Name to validate|

Example output:

```
{
  "available": true
}
```

### Triggers

#### Get Threats

This trigger is used to get threats.

##### Input

|Name|Type|Default|Required|Description|Enum|
|----|----|-------|--------|-----------|----|
|resolved|boolean|None|False|Include resolved threats|None|
|agent_is_active|boolean|None|False|Include agents currently connected to the management console|None|
|frequency|integer|5|False|Poll frequency in seconds|None|
|classifications|[]string|None|False|List of classifications to search|None|
|engines|[]string|None|False|Included engines|None|

##### Output

|Name|Type|Required|Description|
|----|----|--------|-----------|
|threat|data|False|Threat|

Example output:

```
{
  'threat': {
    'agentComputerName':'vagrant-pc',
    'agentDomain':'WORKGROUP',
    'agentId':'560700200554747611',
    'agentInfected':False,
    'agentIp':'xxx.xxx.xxx.xxx',
    'agentIsActive':True,
    'agentIsDecommissioned':False,
    'agentMachineType':'desktop',
    'agentNetworkStatus':'connected',
    'agentOsType':'windows',
    'agentVersion':'3.0.1.3',
    'annotation':None,
    'annotationUrl':None,
    'browserType':None,
    'certId':'',
    'classification':'Malware',
    'classificationSource':'Engine',
    'classifierName':'BLACKLIST',
    'cloudVerdict':'black',
    'collectionId':'433377870883088367',
    'createdAt':'2019-02-13T15:05:21.948892Z',
    'createdDate':'2019-02-13T15:05:21.605000Z',
    'description':'malware detected - not mitigated yet (static engine)',
    'engines':[
        'reputation'
    ],
    'fileContentHash':'3395856ce81f2b7382dee72602f798b642f14140',
    'fileCreatedDate':None,
    'fileDisplayName':'{D5EEFA7C-3EA6-4B78-BED3-56CB49156FD1}-EICAR.com',
    'fileExtensionType':'Executable',
    'fileIsDotNet':None,
    'fileIsExecutable':False,
    'fileIsSystem':False,
    'fileMaliciousContent':None,
    'fileObjectId':'49E6C98245C9F0D8',
    'filePath':'\\Device\\HarddiskVolume2\\ProgramData\\Microsoft\\Windows Defender\\LocalCopy\\{D5EEFA7C-3EA6-4B78-BED3-56CB49156FD1}-EICAR.com',
    'fileSha256':None,
    'fileVerificationType':'NotSigned',
    'fromCloud':False,
    'fromScan':False,
    'id':'560707325754496894',
    'indicators':[

    ],
    'isCertValid':False,
    'isInteractiveSession':False,
    'isPartialStory':False,
    'maliciousGroupId':'B5930C761E06E0CD',
    'maliciousProcessArguments':None,
    'markedAsBenign':None,
    'mitigationMode':'protect',
    'mitigationReport':{
        'kill':{
          'status':'success'
        },
        'network_quarantine':{
          'status':None
        },
        'quarantine':{
          'status':'success'
        },
        'remediate':{
          'status':None
        },
        'rollback':{
          'status':None
        }
    },
    'mitigationStatus':'mitigated',
    'publisher':'',
    'rank':7,
    'resolved':False,
    'siteId':'521580416395045459',
    'siteName':'Rapid7',
    'threatAgentVersion':'3.0.1.3',
    'threatName':None,
    'updatedAt':'2019-02-13T15:05:22.274291Z',
    'username':'',
    'whiteningOptions':[
        'hash'
    ]
  }
}
```

### Custom Output Types

#### activities_types

|Name|Type|Required|Description|
|----|----|--------|-----------|
|action|string|False|Action descripted in the activity|
|descriptionTemplate|string|False|Activity description template as seen in activity page|
|id|float|False|Activity type ID|

#### activities_list

|Name|Type|Required|Description|
|----|----|--------|-----------|
|accountId|string|False|Related account (If applicable)|
|activityType|integer|False|Activity type|
|agentId|string|False|Related agent (If applicable)|
|agentUpdatedVersion|string|False|Agent's new version (If applicable)|
|comments|string|False|Comments|
|createdAt|string|False|Activity creation time (UTC)|
|data|object|False|Extra activity specific data|
|description|string|False|Extra activity information|
|groupId|string|False|Related group (If applicable)|
|hash|string|False|Threat file hash (If applicable)|
|id|string|False|Activity ID|
|osFamily|string|False|Agent's OS type (if applicable)|
|primaryDescription|string|False|Primary description|
|secondaryDescription|string|False|Secondary description|
|siteId|string|False|Related site (If applicable)|
|threatId|string|False|Related threat (If applicable)|
|updatedAt|string|False|Activity last updated time (UTC)|
|userId|string|False|The user who invoked the activity (If applicable)|

#### agent_applications

|Name|Type|Required|Description|
|----|----|--------|-----------|
|installedDate|string|False|Date when application installed|
|name|string|False|Name of installed application|
|publisher|string|False|Publisher of installed application|
|size|string|False|Size of installed application|
|version|string|False|Version of installed application|

#### agents_processes

|Name|Type|Required|Description|
|----|----|--------|-----------|
|cpuUsage|integer|False|CPU Usage (%)|
|executablePath|string|False|Executable path|
|memoryUsage|integer|False|Memory usage (MB)|
|pid|integer|False|Process ID|
|processName|string|False|Process name|
|startTime|string|False|Start time|

#### blacklist_data

|Name|Type|Required|Description|
|----|----|--------|-----------|
|affected|integer|False|Affected|

#### pagination

|Name|Type|Required|Description|
|----|----|--------|-----------|
|nextCursor|string|False|Next cursor|
|totalItems|integer|False|Total items|

#### data

|Name|Type|Required|Description|
|----|----|--------|-----------|
|agentComputerName|string|False|Agent computer name|
|agentDomain|string|False|Agent domain|
|agentId|string|False|Agent ID|
|agentInfected|boolean|False|Agent infected|
|agentIp|string|False|Agent IP|
|agentIsActive|boolean|False|Agent is Active|
|agentIsDecommissioned|boolean|False|Agent is Decommissioned|
|agentMachineType|string|False|Agent machine type|
|agentNetworkStatus|string|False|Agent network status|
|agentOsType|string|False|Agent OS type|
|agentVersion|string|False|Agent version|
|annotation|string|False|Annotation|
|annotationUrl|string|False|Annotation URL|
|browserType|string|False|Browser type|
|certId|string|False|Cert ID|
|classification|string|False|Classification|
|classificationSource|string|False|Classification source|
|classifierName|string|False|Classifiername|
|cloudVerdict|string|False|Cloud verdict|
|collectionId|string|False|Collection ID|
|createdAt|string|False|Created At|
|createdDate|string|False|Created date|
|description|string|False|Description|
|engines|[]string|False|Engines|
|fileContentHash|string|False|File content hash|
|fileCreatedDate|string|False|File created date|
|fileData|object|False|File data|
|fileDisplayName|string|False|File display name|
|fileExtensionType|string|False|File extension type|
|fileIsDotNet|boolean|False|File is dotnet|
|fileIsExecutable|boolean|False|File is executable|
|fileIsSystem|boolean|False|File is system|
|fileMaliciousContent|boolean|False|File malicious content|
|fileObjectId|string|False|File object ID|
|filePath|string|False|File path|
|fileSha256|string|False|File SHA 256|
|fileVerificationType|string|False|File verification type|
|fromCloud|boolean|False|From cloud|
|fromScan|boolean|False|From scan|
|id|string|False|ID|
|inQuarantine|boolean|False|In quarantine|
|indicators|[]integer|False|Indicators|
|isCertValid|boolean|False|Is cert valid|
|isInteractiveSession|boolean|False|Is interactive session|
|isPartialStory|boolean|False|Is partial story|
|maliciousGroupId|string|False|Malicious group ID|
|maliciousProcessArguments|string|False|Malicious process arguments|
|markedAsBenign|boolean|False|Marked as Benign|
|mitigationActions|[]string|False|Mitigation actions|
|mitigationMode|string|False|Mitigation mode|
|mitigationReport|object|False|Mitigation report|
|mitigationStatus|string|False|Mitigation status|
|publisher|string|False|Publisher|
|rank|integer|False|Rank|
|resolved|boolean|False|Resolved|
|siteId|string|False|Site ID|
|siteName|string|False|Site name|
|threatAgentVersion|string|False|Threat agent version|
|threatName|string|False|Threat name|
|updatedAt|string|False|Updated at|
|username|string|False|Username|
|whiteningOptions|[]string|False|Whitening options|

## Troubleshooting

This plugin does not contain any troubleshooting information.

# Version History

* 1.2.0 - New spec and help.md format for the Hub | New actions activities_list, activities_types, agents_abort_scan, agents_connect, agents_decommission, agents_disconnect, agents_fetch_logs, agents_initiate, agents_processes, agents_reload, agents_restart, agents_shutdown, agents_summary, agents_uninstall, apps_by_agent_ids, name_available
* 1.1.0 - New trigger Get Threats | New actions Mitigate Threat, Mark as Benign, Mark as Threat and Create IOC Threat
<<<<<<< HEAD
* 1.2.0 - New actions activities_list, activities_types, agents_abort_scan, agents_connect, agents_decommission, agents_disconnect, agents_fetch_logs, agents_initiate, agents_processes, agents_reload, agents_restart, agents_shutdown, agents_summary, agents_uninstall, apps_by_agent_ids, name_available
=======
* 1.0.1 - Update to add Blacklist by IoC Hash and Blacklist by Content Hash
* 1.0.0 - Initial plugin
>>>>>>> 3f148eb3

# Links

## References

* [SentinelOne Product Page](https://www.sentinelone.com/)
* [SentinelOne API](https://usea1-partners.sentinelone.net/apidoc/)

<<<<<<< HEAD
## Custom Output Types

### activities_types

|Name|Type|Required|Description|
|----|----|--------|-----------|
|action|string|False|Action descripted in the activity|
|descriptionTemplate|string|False|Activity description template as seen in activity page|
|id|float|False|Activity type ID|

### activities_list

|Name|Type|Required|Description|
|----|----|--------|-----------|
|accountId|string|False|Related account (If applicable)|
|activityType|integer|False|Activity type|
|agentId|string|False|Related agent (If applicable)|
|agentUpdatedVersion|string|False|Agent's new version (If applicable)|
|comments|string|False|Comments|
|createdAt|string|False|Activity creation time (UTC)|
|data|object|False|Extra activity specific data|
|description|string|False|Extra activity information|
|groupId|string|False|Related group (If applicable)|
|hash|string|False|Threat file hash (If applicable)|
|id|string|False|Activity ID|
|osFamily|string|False|Agent's OS type (if applicable)|
|primaryDescription|string|False|Primary description|
|secondaryDescription|string|False|Secondary description|
|siteId|string|False|Related site (If applicable)|
|threatId|string|False|Related threat (If applicable)|
|updatedAt|string|False|Activity last updated time (UTC)|
|userId|string|False|The user who invoked the activity (If applicable)|

### agent_applications

|Name|Type|Required|Description|
|----|----|--------|-----------|
|installedDate|string|False|Date when application installed|
|name|string|False|Name of installed application|
|publisher|string|False|Publisher of installed application|
|size|string|False|Size of installed application|
|version|string|False|Version of installed application|

### agents_processes

|Name|Type|Required|Description|
|----|----|--------|-----------|
|cpuUsage|integer|False|CPU Usage (%)|
|executablePath|string|False|Executable path|
|memoryUsage|integer|False|Memory usage (MB)|
|pid|integer|False|Process ID|
|processName|string|False|Process name|
|startTime|string|False|Start time|

### blacklist_data

|Name|Type|Required|Description|
|----|----|--------|-----------|
|affected|integer|False|Affected|

### pagination

|Name|Type|Required|Description|
|----|----|--------|-----------|
|nextCursor|string|False|Next cursor|
|totalItems|integer|False|Total items|

### data

|Name|Type|Required|Description|
|----|----|--------|-----------|
|agentComputerName|string|False|Agent computer name|
|agentDomain|string|False|Agent domain|
|agentId|string|False|Agent ID|
|agentInfected|boolean|False|Agent infected|
|agentIp|string|False|Agent IP|
|agentIsActive|boolean|False|Agent is Active|
|agentIsDecommissioned|boolean|False|Agent is Decommissioned|
|agentMachineType|string|False|Agent machine type|
|agentNetworkStatus|string|False|Agent network status|
|agentOsType|string|False|Agent OS type|
|agentVersion|string|False|Agent version|
|annotation|string|False|Annotation|
|annotationUrl|string|False|Annotation URL|
|browserType|string|False|Browser type|
|certId|string|False|Cert ID|
|classification|string|False|Classification|
|classificationSource|string|False|Classification source|
|classifierName|string|False|Classifiername|
|cloudVerdict|string|False|Cloud verdict|
|collectionId|string|False|Collection ID|
|createdAt|string|False|Created At|
|createdDate|string|False|Created date|
|description|string|False|Description|
|engines|[]string|False|Engines|
|fileContentHash|string|False|File content hash|
|fileCreatedDate|string|False|File created date|
|fileData|object|False|File data|
|fileDisplayName|string|False|File display name|
|fileExtensionType|string|False|File extension type|
|fileIsDotNet|boolean|False|File is dotnet|
|fileIsExecutable|boolean|False|File is executable|
|fileIsSystem|boolean|False|File is system|
|fileMaliciousContent|boolean|False|File malicious content|
|fileObjectId|string|False|File object ID|
|filePath|string|False|File path|
|fileSha256|string|False|File SHA 256|
|fileVerificationType|string|False|File verification type|
|fromCloud|boolean|False|From cloud|
|fromScan|boolean|False|From scan|
|id|string|False|ID|
|inQuarantine|boolean|False|In quarantine|
|indicators|[]integer|False|Indicators|
|isCertValid|boolean|False|Is cert valid|
|isInteractiveSession|boolean|False|Is interactive session|
|isPartialStory|boolean|False|Is partial story|
|maliciousGroupId|string|False|Malicious group ID|
|maliciousProcessArguments|string|False|Malicious process arguments|
|markedAsBenign|boolean|False|Marked as Benign|
|mitigationActions|[]string|False|Mitigation actions|
|mitigationMode|string|False|Mitigation mode|
|mitigationReport|object|False|Mitigation report|
|mitigationStatus|string|False|Mitigation status|
|publisher|string|False|Publisher|
|rank|integer|False|Rank|
|resolved|boolean|False|Resolved|
|siteId|string|False|Site ID|
|siteName|string|False|Site name|
|threatAgentVersion|string|False|Threat agent version|
|threatName|string|False|Threat name|
|updatedAt|string|False|Updated at|
|username|string|False|Username|
|whiteningOptions|[]string|False|Whitening options|
=======
>>>>>>> 3f148eb3
<|MERGE_RESOLUTION|>--- conflicted
+++ resolved
@@ -2,58 +2,21 @@
 
 ## About
 
-<<<<<<< HEAD
-[SentinelOne](https://www.sentinelone.com/) is a next-gen cybersecurity company focused on protecting the enterprise through the endpoint
-=======
 [SentinelOne](https://www.sentinelone.com/) is a next-gen cybersecurity company focused on protecting the enterprise through the endpoint. The SentinelOne plugin allows you to manage and mitigate all your security operations through SentinelOne.
->>>>>>> 3f148eb3
 
 This plugin utilizes the [SentinelOne API](https://usea1-partners.sentinelone.net/apidoc/)
 
 # Key Features
 
-<<<<<<< HEAD
-### Get Activities
-
-This action is used to get a list of activities.
-=======
 * Blacklist vulnerable devices
 * Trigger workflows on security alerts
 * Manage Threats
 
 # Requirements
->>>>>>> 3f148eb3
 
 * Sentinel one API administrative credentials
 
-<<<<<<< HEAD
-|Name|Type|Default|Required|Description|Enum|
-|----|----|-------|--------|-----------|----|
-|account_ids|[]string|None|False|List of Account IDs to filter by|None|
-|activity_types|[]string|None|False|Return only these activity codes|None|
-|agent_ids|[]string|None|False|Return activities related to specified agent ids|None|
-|count_only|boolean|None|False|If true, only total number of items will be returned, without any of the actual objects|None|
-|created_at_between|string|None|False|Return activities created within this range (inclusive), example 1514978764288-1514978999999|None|
-|created_at_gt|string|None|False|Return activities created after or at this date in ISO-8601, example 2018-02-27T04:49:26.257525Z.|None|
-|created_at_gte|string|None|False|Return activities created after or at this date in ISO-8601, example 2018-02-27T04:49:26.257525Z|None|
-|created_at_lt|string|None|False|Return activities created before this date in ISO-8601, example 2018-02-27T04:49:26.257525Z.|None|
-|created_at_lte|string|None|False|Return activities created before or at this date in ISO-8601, example 2018-02-27T04:49:26.257525Z.|None|
-|cursor|string|None|False|Cursor position returned by the last request. Should be used for iterating over more than 1000 items, example YWdlbnRfaWQ6NTgwMjkzODE=|None|
-|group_ids|[]string|None|False|Get a list of activities|None|
-|ids|[]string|None|False|If true, total number of items will not be calculated, which speeds up execution time|None|
-|include_hidden|boolean|None|False|Include internal activities hidden from display?|None|
-|limit|integer|None|False|Limit number of returned items (1-100)|None|
-|site_ids|[]string|None|False|List of Site IDs to filter by|None|
-|skip|integer|None|False|Skip first number of items (0-1000). For iterating over more than a 1000 items please use cursor instead.|None|
-|skip_count|boolean|None|False|If true, total number of items will not be calculated, which speeds up execution time|None|
-|sort_by|string|None|False|The column to sort the results by|['id', 'activityType', 'createdAt']|
-|sort_order|string|None|False|Sort direction|['asc', 'desc']|
-|threat_ids|[]string|None|False|Return only these activity codes|None|
-|user_emails|[]string|None|False|Email of the user who invoked the activity (If applicable)|None|
-|user_ids|[]string|None|False|The user who invoked the activity (If applicable)|None|
-=======
 # Documentation
->>>>>>> 3f148eb3
 
 ## Setup
 
@@ -142,345 +105,7 @@
 }
 ```
 
-<<<<<<< HEAD
-### Get Activity Types
-
-This action is used to get a list of activity types.
-
-#### Output
-
-|Name|Type|Required|Description|
-|----|----|--------|-----------|
-|activity_types|[]activities_types|True|Result of activities types|
-
-Example output:
-
-```
-{
-  "activity_types": [
-    {
-      "id": 0,
-      "descriptionTemplate": "string",
-      "action": "string"
-    }
-  ]
-}
-```
-
-### Agents Abort Scan
-
-This action aborts running scan on all agents matching the input filter.
-
-#### Input
-
-|Name|Type|Default|Required|Description|Enum|
-|----|----|-------|--------|-----------|----|
-|filter|object|None|True|Applied filter - only matched agents will be affected by the requested action. Leave empty to apply the action on all applicable agents|None|
-
-#### Output
-
-|Name|Type|Required|Description|
-|----|----|--------|-----------|
-|affected|integer|False|Number of entities affected by the requested operation|
-
-Example output:
-
-```
-{
-  "affected": 0
-}
-```
-
-### Connect to network
-
-This action sends a connect to network command to all agents matching the input filter.
-
-#### Input
-
-|Name|Type|Default|Required|Description|Enum|
-|----|----|-------|--------|-----------|----|
-|filter|object|None|True|Applied filter - only matched agents will be affected by the requested action. Leave empty to apply the action on all applicable agents|None|
-
-#### Output
-
-|Name|Type|Required|Description|
-|----|----|--------|-----------|
-|affected|integer|False|Number of entities affected by the requested operation|
-
-Example output:
-
-```
-{
-  "affected": 0
-}
-```
-
-### Agent Decommission
-
-This action decommissions all agents matching the input filter.
-
-#### Input
-
-|Name|Type|Default|Required|Description|Enum|
-|----|----|-------|--------|-----------|----|
-|filter|object|None|True|Applied filter - only matched agents will be affected by the requested action. Note - one of the following filter arguments must be supplied - ids, groupIds, filterId|None|
-
-#### Output
-
-|Name|Type|Required|Description|
-|----|----|--------|-----------|
-|affected|integer|False|Number of entities affected by the requested operation|
-
-Example output:
-
-```
-{
-  "affected": 0
-}
-```
-
-### Disconnect Agents
-
-This action disconnects agents associated to marked threats from network.
-
-#### Input
-
-|Name|Type|Default|Required|Description|Enum|
-|----|----|-------|--------|-----------|----|
-|filter|object|None|True|Use any of the filtering options to control the list of affected threats. You can also leave this field empty to apply to all available threats.|None|
-
-#### Output
-
-|Name|Type|Required|Description|
-|----|----|--------|-----------|
-|affected|integer|False|Number of entities affected by the requested operation|
-
-Example output:
-
-```
-{
-  "affected": 0
-}
-```
-
-### Agents Fetch Logs
-
-This action sends a fetch logs command to all agents matching the input filter.
-
-#### Input
-
-|Name|Type|Default|Required|Description|Enum|
-|----|----|-------|--------|-----------|----|
-|filter|object|None|True|Applied filter - only matched agents will be affected by the requested action. Leave empty to apply the action on all applicable agents|None|
-
-#### Output
-
-|Name|Type|Required|Description|
-|----|----|--------|-----------|
-|affected|integer|False|Number of entities affected by the requested operation|
-
-Example output:
-
-```
-{
-  "affected": 0
-}
-```
-
-### Initiate scan
-
-This action sends a scan command to all agents matching the input filter.
-
-#### Input
-
-|Name|Type|Default|Required|Description|Enum|
-|----|----|-------|--------|-----------|----|
-|filter|object|None|True|Applied filter - only matched agents will be affected by the requested action. Leave empty to apply the action on all applicable agents|None|
-
-#### Output
-
-|Name|Type|Required|Description|
-|----|----|--------|-----------|
-|affected|integer|False|Number of entities affected by the requested operation|
-
-Example output:
-
-```
-{
-  "affected": 0
-}
-```
-
-### Agents Processes
-
-This action is used to retrieve running processes for a specific agent.
-
-#### Input
-
-|Name|Type|Default|Required|Description|Enum|
-|----|----|-------|--------|-----------|----|
-|ids|[]string|None|True|Agent ID list|None|
-
-#### Output
-
-|Name|Type|Required|Description|
-|----|----|--------|-----------|
-|agents_processes|[]agents_processes|False|Agents processes entities|
-
-Example output:
-
-```
-```
-
-### Agents Reload
-
-This action is used to reload an agent module (applies to Windows agents only).
-
-#### Input
-
-|Name|Type|Default|Required|Description|Enum|
-|----|----|-------|--------|-----------|----|
-|filter|object|None|True|Applied filter - only matched agents will be affected by the requested action. Leave empty to apply the action on all applicable agents|None|
-|module|string|None|True|Agent module to reload|['monitor', 'static', 'agent', 'log']|
-
-#### Output
-
-|Name|Type|Required|Description|
-|----|----|--------|-----------|
-|affected|integer|False|Number of entities affected by the requested operation|
-
-Example output:
-
-```
-{
-  "affected": 0
-}
-```
-
-### Agents Restart
-
-This action sends a restart command to all agents matching the input filter.
-
-#### Input
-
-|Name|Type|Default|Required|Description|Enum|
-|----|----|-------|--------|-----------|----|
-|filter|object|None|True|Applied filter - only matched agents will be affected by the requested action. Note - One of the following filter arguments must be supplied - ids, groupIds, filterId|None|
-
-#### Output
-
-|Name|Type|Required|Description|
-|----|----|--------|-----------|
-|affected|integer|False|Number of entities affected by the requested operation|
-
-Example output:
-
-```
-{
-  "affected": 0
-}
-```
-
-### Agents Shutdown
-
-This action sends a shutdown command to all agents matching the input filter.
-
-#### Input
-
-|Name|Type|Default|Required|Description|Enum|
-|----|----|-------|--------|-----------|----|
-|filter|object|None|True|Applied filter - only matched agents will be affected by the requested action. Note - one of the following filter arguments must be supplied - ids, groupIds, filterId|None|
-
-#### Output
-
-|Name|Type|Required|Description|
-|----|----|--------|-----------|
-|affected|integer|False|Number of entities affected by the requested operation|
-
-Example output:
-
-```
-{
-  "affected": 0
-}
-```
-
-### Count Summary
-
-This action is used to summary of agents by numbers.
-
-#### Input
-
-|Name|Type|Default|Required|Description|Enum|
-|----|----|-------|--------|-----------|----|
-|account_ids|[]string|None|False|List of Account IDs to filter by|None|
-|site_ids|[]string|None|False|List of Site IDs to filter by|None|
-
-#### Output
-
-|Name|Type|Required|Description|
-|----|----|--------|-----------|
-|decommissioned|integer|False|Number of decommissioned agents|
-|infected|integer|False|Number of agents with at least one active threat|
-|online|integer|False|Number of online agents|
-|out_of_date|integer|False|Number of agents running an older software version|
-|total|integer|False|Number of installed active agents|
-|up_to_date|integer|False|Number of agents with the most up-to-date software version|
-
-Example output:
-
-```
-```
-
-### Uninstall
-
-This action sends an uninstall command to all agents matching the input filter.
-
-#### Input
-
-|Name|Type|Default|Required|Description|Enum|
-|----|----|-------|--------|-----------|----|
-|filter|object|None|True|Applied filter - only matched agents will be affected by the requested action. Note - one of the following filter arguments must be supplied - ids, groupIds, filterId|None|
-
-#### Output
-
-|Name|Type|Required|Description|
-|----|----|--------|-----------|
-|affected|integer|False|Number of entities affected by the requested operation|
-
-Example output:
-
-```
-{
-  "affected": 0
-}
-```
-
-### Agents Applications
-
-This action is used to retrieve running applications for a specific agent.
-
-#### Input
-
-|Name|Type|Default|Required|Description|Enum|
-|----|----|-------|--------|-----------|----|
-|ids|[]string|None|True|Agent ID list|None|
-
-#### Output
-
-|Name|Type|Required|Description|
-|----|----|--------|-----------|
-|data|[]agent_applications|True|List of installed applications|
-
-Example output:
-
-```
-```
-
-### Blacklist by Content Hash
-=======
 #### Get Activities
->>>>>>> 3f148eb3
 
 This action is used to get a list of activities.
 
@@ -910,11 +535,7 @@
 }
 ```
 
-<<<<<<< HEAD
-### Create IOC Threat
-=======
 #### Create IOC Threat
->>>>>>> 3f148eb3
 
 This action is used to create a threat from an IOC event.
 
@@ -943,19 +564,11 @@
 }
 ```
 
-<<<<<<< HEAD
-### Get Threat Summary
+#### Get Threat Summary
 
 This action gets summary of all threats.
 
-#### Output
-=======
-#### Get Threat Summary
-
-This action gets summary of all threats.
-
-##### Output
->>>>>>> 3f148eb3
+##### Output
 
 |Name|Type|Required|Description|
 |----|----|--------|-----------|
@@ -968,11 +581,7 @@
 ```
 ```
 
-<<<<<<< HEAD
-### Mark as Benign
-=======
 #### Mark as Benign
->>>>>>> 3f148eb3
 
 This action is used to mark a threat as resolved.
 
@@ -998,11 +607,7 @@
 }
 ```
 
-<<<<<<< HEAD
-### Mark as Threat
-=======
 #### Mark as Threat
->>>>>>> 3f148eb3
 
 This action is used to mark a suspicious threat as a threat.
 
@@ -1028,11 +633,7 @@
 }
 ```
 
-<<<<<<< HEAD
-### Mitigate Threat
-=======
 #### Mitigate Threat
->>>>>>> 3f148eb3
 
 This action is used to apply a mitigation action to a threat.
 
@@ -1057,43 +658,17 @@
 }
 ```
 
-<<<<<<< HEAD
-### Available Name
+#### Available Name
 
 This action is the account name available for this account.
 
-#### Input
-=======
-#### Available Name
-
-This action is the account name available for this account.
-
-##### Input
->>>>>>> 3f148eb3
+##### Input
 
 |Name|Type|Default|Required|Description|Enum|
 |----|----|-------|--------|-----------|----|
 |name|string|None|True|Account Name to validate|None|
 
-<<<<<<< HEAD
-#### Output
-
-|Name|Type|Required|Description|
-|----|----|--------|-----------|
-|available|boolean|True|Account Name to validate|
-
-Example output:
-
-```
-{
-  "available": true
-}
-```
-
-## Triggers
-=======
-##### Output
->>>>>>> 3f148eb3
+##### Output
 
 |Name|Type|Required|Description|
 |----|----|--------|-----------|
@@ -1361,12 +936,8 @@
 
 * 1.2.0 - New spec and help.md format for the Hub | New actions activities_list, activities_types, agents_abort_scan, agents_connect, agents_decommission, agents_disconnect, agents_fetch_logs, agents_initiate, agents_processes, agents_reload, agents_restart, agents_shutdown, agents_summary, agents_uninstall, apps_by_agent_ids, name_available
 * 1.1.0 - New trigger Get Threats | New actions Mitigate Threat, Mark as Benign, Mark as Threat and Create IOC Threat
-<<<<<<< HEAD
-* 1.2.0 - New actions activities_list, activities_types, agents_abort_scan, agents_connect, agents_decommission, agents_disconnect, agents_fetch_logs, agents_initiate, agents_processes, agents_reload, agents_restart, agents_shutdown, agents_summary, agents_uninstall, apps_by_agent_ids, name_available
-=======
 * 1.0.1 - Update to add Blacklist by IoC Hash and Blacklist by Content Hash
 * 1.0.0 - Initial plugin
->>>>>>> 3f148eb3
 
 # Links
 
@@ -1375,139 +946,3 @@
 * [SentinelOne Product Page](https://www.sentinelone.com/)
 * [SentinelOne API](https://usea1-partners.sentinelone.net/apidoc/)
 
-<<<<<<< HEAD
-## Custom Output Types
-
-### activities_types
-
-|Name|Type|Required|Description|
-|----|----|--------|-----------|
-|action|string|False|Action descripted in the activity|
-|descriptionTemplate|string|False|Activity description template as seen in activity page|
-|id|float|False|Activity type ID|
-
-### activities_list
-
-|Name|Type|Required|Description|
-|----|----|--------|-----------|
-|accountId|string|False|Related account (If applicable)|
-|activityType|integer|False|Activity type|
-|agentId|string|False|Related agent (If applicable)|
-|agentUpdatedVersion|string|False|Agent's new version (If applicable)|
-|comments|string|False|Comments|
-|createdAt|string|False|Activity creation time (UTC)|
-|data|object|False|Extra activity specific data|
-|description|string|False|Extra activity information|
-|groupId|string|False|Related group (If applicable)|
-|hash|string|False|Threat file hash (If applicable)|
-|id|string|False|Activity ID|
-|osFamily|string|False|Agent's OS type (if applicable)|
-|primaryDescription|string|False|Primary description|
-|secondaryDescription|string|False|Secondary description|
-|siteId|string|False|Related site (If applicable)|
-|threatId|string|False|Related threat (If applicable)|
-|updatedAt|string|False|Activity last updated time (UTC)|
-|userId|string|False|The user who invoked the activity (If applicable)|
-
-### agent_applications
-
-|Name|Type|Required|Description|
-|----|----|--------|-----------|
-|installedDate|string|False|Date when application installed|
-|name|string|False|Name of installed application|
-|publisher|string|False|Publisher of installed application|
-|size|string|False|Size of installed application|
-|version|string|False|Version of installed application|
-
-### agents_processes
-
-|Name|Type|Required|Description|
-|----|----|--------|-----------|
-|cpuUsage|integer|False|CPU Usage (%)|
-|executablePath|string|False|Executable path|
-|memoryUsage|integer|False|Memory usage (MB)|
-|pid|integer|False|Process ID|
-|processName|string|False|Process name|
-|startTime|string|False|Start time|
-
-### blacklist_data
-
-|Name|Type|Required|Description|
-|----|----|--------|-----------|
-|affected|integer|False|Affected|
-
-### pagination
-
-|Name|Type|Required|Description|
-|----|----|--------|-----------|
-|nextCursor|string|False|Next cursor|
-|totalItems|integer|False|Total items|
-
-### data
-
-|Name|Type|Required|Description|
-|----|----|--------|-----------|
-|agentComputerName|string|False|Agent computer name|
-|agentDomain|string|False|Agent domain|
-|agentId|string|False|Agent ID|
-|agentInfected|boolean|False|Agent infected|
-|agentIp|string|False|Agent IP|
-|agentIsActive|boolean|False|Agent is Active|
-|agentIsDecommissioned|boolean|False|Agent is Decommissioned|
-|agentMachineType|string|False|Agent machine type|
-|agentNetworkStatus|string|False|Agent network status|
-|agentOsType|string|False|Agent OS type|
-|agentVersion|string|False|Agent version|
-|annotation|string|False|Annotation|
-|annotationUrl|string|False|Annotation URL|
-|browserType|string|False|Browser type|
-|certId|string|False|Cert ID|
-|classification|string|False|Classification|
-|classificationSource|string|False|Classification source|
-|classifierName|string|False|Classifiername|
-|cloudVerdict|string|False|Cloud verdict|
-|collectionId|string|False|Collection ID|
-|createdAt|string|False|Created At|
-|createdDate|string|False|Created date|
-|description|string|False|Description|
-|engines|[]string|False|Engines|
-|fileContentHash|string|False|File content hash|
-|fileCreatedDate|string|False|File created date|
-|fileData|object|False|File data|
-|fileDisplayName|string|False|File display name|
-|fileExtensionType|string|False|File extension type|
-|fileIsDotNet|boolean|False|File is dotnet|
-|fileIsExecutable|boolean|False|File is executable|
-|fileIsSystem|boolean|False|File is system|
-|fileMaliciousContent|boolean|False|File malicious content|
-|fileObjectId|string|False|File object ID|
-|filePath|string|False|File path|
-|fileSha256|string|False|File SHA 256|
-|fileVerificationType|string|False|File verification type|
-|fromCloud|boolean|False|From cloud|
-|fromScan|boolean|False|From scan|
-|id|string|False|ID|
-|inQuarantine|boolean|False|In quarantine|
-|indicators|[]integer|False|Indicators|
-|isCertValid|boolean|False|Is cert valid|
-|isInteractiveSession|boolean|False|Is interactive session|
-|isPartialStory|boolean|False|Is partial story|
-|maliciousGroupId|string|False|Malicious group ID|
-|maliciousProcessArguments|string|False|Malicious process arguments|
-|markedAsBenign|boolean|False|Marked as Benign|
-|mitigationActions|[]string|False|Mitigation actions|
-|mitigationMode|string|False|Mitigation mode|
-|mitigationReport|object|False|Mitigation report|
-|mitigationStatus|string|False|Mitigation status|
-|publisher|string|False|Publisher|
-|rank|integer|False|Rank|
-|resolved|boolean|False|Resolved|
-|siteId|string|False|Site ID|
-|siteName|string|False|Site name|
-|threatAgentVersion|string|False|Threat agent version|
-|threatName|string|False|Threat name|
-|updatedAt|string|False|Updated at|
-|username|string|False|Username|
-|whiteningOptions|[]string|False|Whitening options|
-=======
->>>>>>> 3f148eb3
