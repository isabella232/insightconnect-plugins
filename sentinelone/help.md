--- conflicted
+++ resolved
@@ -1511,11 +1511,7 @@
 
 # Version History
 
-<<<<<<< HEAD
-* 4.0.2 - Add a loop in `get_threat_summary` action to get all threads recursively
-=======
 * 4.1.0 - Add case sensitivity option for Agent lookups
->>>>>>> fd5831c8
 * 4.0.1 - Fix Agent Active parameter in Get Agent Details action | Update Quarantine action whitelist for IP addresses
 * 4.0.0 - Update ID input for Fetch Threats File action to a string
 * 3.1.0 - Add new action Fetch Threats File
