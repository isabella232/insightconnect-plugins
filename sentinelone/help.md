--- conflicted
+++ resolved
@@ -1,12 +1,8 @@
 # Description
 
-<<<<<<< HEAD
 ## About
 
-[SentinelOne](https://www.sentinelone.com/) is a next-gen cybersecurity company focused on protecting the enterprise through the endpoint
-=======
 [SentinelOne](https://www.sentinelone.com/) is a next-gen cybersecurity company focused on protecting the enterprise through the endpoint. The SentinelOne plugin allows you to manage and mitigate all your security operations through SentinelOne.
->>>>>>> 0d15adac
 
 This plugin utilizes the [SentinelOne API](https://usea1-partners.sentinelone.net/apidoc/)
 
@@ -33,13 +29,9 @@
 
 ## Technical Details
 
-<<<<<<< HEAD
-### Get Activities
-=======
 ### Actions
 
 #### Get Threat Summary
->>>>>>> 0d15adac
 
 This action is used to get a list of activities.
 
@@ -113,12 +105,11 @@
 }
 ```
 
-<<<<<<< HEAD
-### Get Activity Types
+#### Get Activity Types
 
 This action is used to get a list of activity types.
 
-#### Output
+##### Output
 
 |Name|Type|Required|Description|
 |----|----|--------|-----------|
@@ -138,17 +129,17 @@
 }
 ```
 
-### Agents Abort Scan
+#### Agents Abort Scan
 
 This action aborts running scan on all agents matching the input filter.
 
-#### Input
+##### Input
 
 |Name|Type|Default|Required|Description|Enum|
 |----|----|-------|--------|-----------|----|
 |filter|object|None|True|Applied filter - only matched agents will be affected by the requested action. Leave empty to apply the action on all applicable agents|None|
 
-#### Output
+##### Output
 
 |Name|Type|Required|Description|
 |----|----|--------|-----------|
@@ -162,17 +153,17 @@
 }
 ```
 
-### Connect to network
+#### Connect to network
 
 This action sends a connect to network command to all agents matching the input filter.
 
-#### Input
+##### Input
 
 |Name|Type|Default|Required|Description|Enum|
 |----|----|-------|--------|-----------|----|
 |filter|object|None|True|Applied filter - only matched agents will be affected by the requested action. Leave empty to apply the action on all applicable agents|None|
 
-#### Output
+##### Output
 
 |Name|Type|Required|Description|
 |----|----|--------|-----------|
@@ -186,17 +177,17 @@
 }
 ```
 
-### Agent Decommission
+#### Agent Decommission
 
 This action decommissions all agents matching the input filter.
 
-#### Input
+##### Input
 
 |Name|Type|Default|Required|Description|Enum|
 |----|----|-------|--------|-----------|----|
 |filter|object|None|True|Applied filter - only matched agents will be affected by the requested action. Note - one of the following filter arguments must be supplied - ids, groupIds, filterId|None|
 
-#### Output
+##### Output
 
 |Name|Type|Required|Description|
 |----|----|--------|-----------|
@@ -210,17 +201,17 @@
 }
 ```
 
-### Disconnect Agents
+#### Disconnect Agents
 
 This action disconnects agents associated to marked threats from network.
 
-#### Input
+##### Input
 
 |Name|Type|Default|Required|Description|Enum|
 |----|----|-------|--------|-----------|----|
 |filter|object|None|True|Use any of the filtering options to control the list of affected threats. You can also leave this field empty to apply to all available threats.|None|
 
-#### Output
+##### Output
 
 |Name|Type|Required|Description|
 |----|----|--------|-----------|
@@ -234,17 +225,17 @@
 }
 ```
 
-### Agents Fetch Logs
+#### Agents Fetch Logs
 
 This action sends a fetch logs command to all agents matching the input filter.
 
-#### Input
+##### Input
 
 |Name|Type|Default|Required|Description|Enum|
 |----|----|-------|--------|-----------|----|
 |filter|object|None|True|Applied filter - only matched agents will be affected by the requested action. Leave empty to apply the action on all applicable agents|None|
 
-#### Output
+##### Output
 
 |Name|Type|Required|Description|
 |----|----|--------|-----------|
@@ -258,17 +249,17 @@
 }
 ```
 
-### Initiate scan
+#### Initiate scan
 
 This action sends a scan command to all agents matching the input filter.
 
-#### Input
+##### Input
 
 |Name|Type|Default|Required|Description|Enum|
 |----|----|-------|--------|-----------|----|
 |filter|object|None|True|Applied filter - only matched agents will be affected by the requested action. Leave empty to apply the action on all applicable agents|None|
 
-#### Output
+##### Output
 
 |Name|Type|Required|Description|
 |----|----|--------|-----------|
@@ -282,17 +273,17 @@
 }
 ```
 
-### Agents Processes
+#### Agents Processes
 
 This action is used to retrieve running processes for a specific agent.
 
-#### Input
+##### Input
 
 |Name|Type|Default|Required|Description|Enum|
 |----|----|-------|--------|-----------|----|
 |ids|[]string|None|True|Agent ID list|None|
 
-#### Output
+##### Output
 
 |Name|Type|Required|Description|
 |----|----|--------|-----------|
@@ -303,18 +294,18 @@
 ```
 ```
 
-### Agents Reload
+#### Agents Reload
 
 This action is used to reload an agent module (applies to Windows agents only).
 
-#### Input
+##### Input
 
 |Name|Type|Default|Required|Description|Enum|
 |----|----|-------|--------|-----------|----|
 |filter|object|None|True|Applied filter - only matched agents will be affected by the requested action. Leave empty to apply the action on all applicable agents|None|
 |module|string|None|True|Agent module to reload|['monitor', 'static', 'agent', 'log']|
 
-#### Output
+##### Output
 
 |Name|Type|Required|Description|
 |----|----|--------|-----------|
@@ -328,17 +319,17 @@
 }
 ```
 
-### Agents Restart
+#### Agents Restart
 
 This action sends a restart command to all agents matching the input filter.
 
-#### Input
+##### Input
 
 |Name|Type|Default|Required|Description|Enum|
 |----|----|-------|--------|-----------|----|
 |filter|object|None|True|Applied filter - only matched agents will be affected by the requested action. Note - One of the following filter arguments must be supplied - ids, groupIds, filterId|None|
 
-#### Output
+##### Output
 
 |Name|Type|Required|Description|
 |----|----|--------|-----------|
@@ -352,17 +343,17 @@
 }
 ```
 
-### Agents Shutdown
+#### Agents Shutdown
 
 This action sends a shutdown command to all agents matching the input filter.
 
-#### Input
+##### Input
 
 |Name|Type|Default|Required|Description|Enum|
 |----|----|-------|--------|-----------|----|
 |filter|object|None|True|Applied filter - only matched agents will be affected by the requested action. Note - one of the following filter arguments must be supplied - ids, groupIds, filterId|None|
 
-#### Output
+##### Output
 
 |Name|Type|Required|Description|
 |----|----|--------|-----------|
@@ -376,18 +367,18 @@
 }
 ```
 
-### Count Summary
+#### Count Summary
 
 This action is used to summary of agents by numbers.
 
-#### Input
+##### Input
 
 |Name|Type|Default|Required|Description|Enum|
 |----|----|-------|--------|-----------|----|
 |account_ids|[]string|None|False|List of Account IDs to filter by|None|
 |site_ids|[]string|None|False|List of Site IDs to filter by|None|
 
-#### Output
+##### Output
 
 |Name|Type|Required|Description|
 |----|----|--------|-----------|
@@ -403,17 +394,17 @@
 ```
 ```
 
-### Uninstall
+#### Uninstall
 
 This action sends an uninstall command to all agents matching the input filter.
 
-#### Input
+##### Input
 
 |Name|Type|Default|Required|Description|Enum|
 |----|----|-------|--------|-----------|----|
 |filter|object|None|True|Applied filter - only matched agents will be affected by the requested action. Note - one of the following filter arguments must be supplied - ids, groupIds, filterId|None|
 
-#### Output
+##### Output
 
 |Name|Type|Required|Description|
 |----|----|--------|-----------|
@@ -427,17 +418,17 @@
 }
 ```
 
-### Agents Applications
+#### Agents Applications
 
 This action is used to retrieve running applications for a specific agent.
 
-#### Input
+##### Input
 
 |Name|Type|Default|Required|Description|Enum|
 |----|----|-------|--------|-----------|----|
 |ids|[]string|None|True|Agent ID list|None|
 
-#### Output
+##### Output
 
 |Name|Type|Required|Description|
 |----|----|--------|-----------|
@@ -448,10 +439,7 @@
 ```
 ```
 
-### Blacklist by Content Hash
-=======
 #### Blacklist by Content Hash
->>>>>>> 0d15adac
 
 This action is used to add hashed content to global blacklist. The input for this action makes use of `contentHash` from the threat summary.
 
@@ -504,11 +492,7 @@
 }
 ```
 
-<<<<<<< HEAD
 ### Create IOC Threat
-=======
-#### Mitigate Threat
->>>>>>> 0d15adac
 
 This action is used to create a threat from an IOC event.
 
@@ -537,12 +521,11 @@
 }
 ```
 
-<<<<<<< HEAD
-### Get Threat Summary
+#### Get Threat Summary
 
 This action gets summary of all threats.
 
-#### Output
+##### Output
 
 |Name|Type|Required|Description|
 |----|----|--------|-----------|
@@ -555,10 +538,7 @@
 ```
 ```
 
-### Mark as Benign
-=======
 #### Mark as Benign
->>>>>>> 0d15adac
 
 This action is used to mark a threat as resolved.
 
@@ -584,11 +564,7 @@
 }
 ```
 
-<<<<<<< HEAD
-### Mark as Threat
-=======
-#### Create IOC Threat
->>>>>>> 0d15adac
+#### Mark as Threat
 
 This action is used to mark a suspicious threat as a threat.
 
@@ -614,11 +590,7 @@
 }
 ```
 
-<<<<<<< HEAD
-### Mitigate Threat
-=======
-#### Mark as Threat
->>>>>>> 0d15adac
+#### Mitigate Threat
 
 This action is used to apply a mitigation action to a threat.
 
@@ -643,18 +615,17 @@
 }
 ```
 
-<<<<<<< HEAD
-### Available Name
+#### Available Name
 
 This action is the account name available for this account.
 
-#### Input
+##### Input
 
 |Name|Type|Default|Required|Description|Enum|
 |----|----|-------|--------|-----------|----|
 |name|string|None|True|Account Name to validate|None|
 
-#### Output
+##### Output
 
 |Name|Type|Required|Description|
 |----|----|--------|-----------|
@@ -668,10 +639,7 @@
 }
 ```
 
-## Triggers
-=======
 ### Triggers
->>>>>>> 0d15adac
 
 #### Get Threats
 
@@ -785,34 +753,7 @@
 
 ### Custom Output Types
 
-_This plugin does not contain any custom output types._
-
-## Troubleshooting
-
-This plugin does not contain any troubleshooting information.
-
-# Version History
-
-* 1.1.1 - New spec and help.md format for the Hub
-* 1.1.0 - New trigger Get Threats | New actions Mitigate Threat, Mark as Benign, Mark as Threat and Create IOC Threat
-<<<<<<< HEAD
-* 1.2.0 - New actions activities_list, activities_types, agents_abort_scan, agents_connect, agents_decommission, agents_disconnect, agents_fetch_logs, agents_initiate, agents_processes, agents_reload, agents_restart, agents_shutdown, agents_summary, agents_uninstall, apps_by_agent_ids, name_available
-=======
-* 1.0.1 - Update to add Blacklist by IoC Hash and Blacklist by Content Hash
-* 1.0.0 - Initial plugin
->>>>>>> 0d15adac
-
-# Links
-
-## References
-
-* [SentinelOne Product Page](https://www.sentinelone.com/)
-* [SentinelOne API](https://usea1-partners.sentinelone.net/apidoc/)
-<<<<<<< HEAD
-
-## Custom Output Types
-
-### activities_types
+#### activities_types
 
 |Name|Type|Required|Description|
 |----|----|--------|-----------|
@@ -820,7 +761,7 @@
 |descriptionTemplate|string|False|Activity description template as seen in activity page|
 |id|float|False|Activity type ID|
 
-### activities_list
+#### activities_list
 
 |Name|Type|Required|Description|
 |----|----|--------|-----------|
@@ -843,7 +784,7 @@
 |updatedAt|string|False|Activity last updated time (UTC)|
 |userId|string|False|The user who invoked the activity (If applicable)|
 
-### agent_applications
+#### agent_applications
 
 |Name|Type|Required|Description|
 |----|----|--------|-----------|
@@ -853,7 +794,7 @@
 |size|string|False|Size of installed application|
 |version|string|False|Version of installed application|
 
-### agents_processes
+#### agents_processes
 
 |Name|Type|Required|Description|
 |----|----|--------|-----------|
@@ -864,20 +805,20 @@
 |processName|string|False|Process name|
 |startTime|string|False|Start time|
 
-### blacklist_data
+#### blacklist_data
 
 |Name|Type|Required|Description|
 |----|----|--------|-----------|
 |affected|integer|False|Affected|
 
-### pagination
+#### pagination
 
 |Name|Type|Required|Description|
 |----|----|--------|-----------|
 |nextCursor|string|False|Next cursor|
 |totalItems|integer|False|Total items|
 
-### data
+#### data
 
 |Name|Type|Required|Description|
 |----|----|--------|-----------|
@@ -943,5 +884,22 @@
 |updatedAt|string|False|Updated at|
 |username|string|False|Username|
 |whiteningOptions|[]string|False|Whitening options|
-=======
->>>>>>> 0d15adac
+
+## Troubleshooting
+
+This plugin does not contain any troubleshooting information.
+
+# Version History
+
+* 1.2.0 - New spec and help.md format for the Hub | New actions activities_list, activities_types, agents_abort_scan, agents_connect, agents_decommission, agents_disconnect, agents_fetch_logs, agents_initiate, agents_processes, agents_reload, agents_restart, agents_shutdown, agents_summary, agents_uninstall, apps_by_agent_ids, name_available
+* 1.1.0 - New trigger Get Threats | New actions Mitigate Threat, Mark as Benign, Mark as Threat and Create IOC Threat
+* 1.0.1 - Update to add Blacklist by IoC Hash and Blacklist by Content Hash
+* 1.0.0 - Initial plugin
+
+# Links
+
+## References
+
+* [SentinelOne Product Page](https://www.sentinelone.com/)
+* [SentinelOne API](https://usea1-partners.sentinelone.net/apidoc/)
+
