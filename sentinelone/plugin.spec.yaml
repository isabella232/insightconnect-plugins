--- conflicted
+++ resolved
@@ -3,13 +3,8 @@
 products: [insightconnect]
 name: sentinelone
 title: SentinelOne
-<<<<<<< HEAD
+version: 1.3.0
 description: The SentinelOne plugin allows you to manage and mitigate all your security operations through SentinelOne
-version: 1.3.0
-=======
-version: 1.2.0
-description: The SentinelOne plugin allows you to manage and mitigate all your security operations through SentinelOne
->>>>>>> 3f148eb3
 vendor: rapid7
 support: rapid7
 status: []
@@ -71,11 +66,7 @@
     agentUpdatedVersion:
       title: Agent Updated Version
       type: string
-<<<<<<< HEAD
-      description: Agents new version (If applicable)
-=======
       description: Agent's new version (If applicable)
->>>>>>> 3f148eb3
       required: false
     siteId:
       title: Site ID
@@ -120,11 +111,7 @@
     osFamily:
       title: OS Family
       type: string
-<<<<<<< HEAD
-      description: Agents OS type (if applicable)
-=======
       description: Agent's OS type (if applicable)
->>>>>>> 3f148eb3
       required: false
     threatId:
       title: Threat ID
@@ -2266,7 +2253,6 @@
         description: Skip first number of items (0-1000). For iterating over more than a 1000 items please use cursor instead
         type: integer
         required: false
-<<<<<<< HEAD
       count_only:
         title: Count Only
         description: If true, only total number of items will be returned, without any of the actual objects
@@ -2286,14 +2272,19 @@
           - id
           - activityType
           - createdAt
-=======
-  activities_list:
-    title: Get Activities
-    description: Get a list of activities
-    input:
-      group_ids:
-        title: Group IDS
-        description: Get a list of activities
+      created_at_lt:
+        title: Less Then Date
+        description: Return activities created before this date in ISO-8601, example 2018-02-27T04:49:26.257525Z
+        type: string
+        required: false
+      agent_ids:
+        title: Agent IDS
+        description: Return activities related to specified agent ids
+        type: '[]string'
+        required: false
+      site_ids:
+        title: Site IDS
+        description: List of Site IDs to filter by
         type: '[]string'
         required: false
       include_hidden:
@@ -2301,56 +2292,9 @@
         description: Include internal activities hidden from display?
         type: boolean
         required: false
-      skip:
-        title: Skip First N Items
-        description: Skip first number of items (0-1000). For iterating over more than a 1000 items please use cursor instead
-        type: integer
-        required: false
-      site_ids:
-        title: Site IDS
-        description: List of Site IDs to filter by
-        type: '[]string'
-        required: false
-      agent_ids:
-        title: Agent IDS
-        description: Return activities related to specified agent ids
-        type: '[]string'
-        required: false
-      skip_count:
-        title: Skip Count
-        description: If true, total number of items will not be calculated, which speeds up execution time
-        type: boolean
-        required: false
-      ids:
-        title: Activity IDS
-        description: If true, total number of items will not be calculated, which speeds up execution time
-        type: '[]string'
-        required: false
->>>>>>> 3f148eb3
-      created_at_lt:
-        title: Less Then Date
-        description: Return activities created before this date in ISO-8601, example 2018-02-27T04:49:26.257525Z
-        type: string
-        required: false
-<<<<<<< HEAD
-      agent_ids:
-        title: Agent IDS
-        description: Return activities related to specified agent ids
-        type: '[]string'
-        required: false
-      site_ids:
-        title: Site IDS
-        description: List of Site IDs to filter by
-        type: '[]string'
-        required: false
-      include_hidden:
-        title: Include Hidden
-        description: Include internal activities hidden from display?
-        type: boolean
-=======
-      created_at_lte:
-        title: Less Or Equal Date
-        description: Return activities created before or at this date in ISO-8601, example 2018-02-27T04:49:26.257525Z
+      created_at_between:
+        title: Between Dates
+        description: Return activities created within this range (inclusive), example 1514978764288-1514978999999
         type: string
         required: false
       created_at_gt:
@@ -2358,65 +2302,9 @@
         description: Return activities created after or at this date in ISO-8601, example 2018-02-27T04:49:26.257525Z
         type: string
         required: false
-      created_at_gte:
-        title: Greater Or Equal Date
-        description: Return activities created after or at this date in ISO-8601, example 2018-02-27T04:49:26.257525Z
-        type: string
->>>>>>> 3f148eb3
-        required: false
-      created_at_between:
-        title: Between Dates
-        description: Return activities created within this range (inclusive), example 1514978764288-1514978999999
-        type: string
-        required: false
-<<<<<<< HEAD
-      created_at_gt:
-        title: Greater Then Date
-        description: Return activities created after or at this date in ISO-8601, example 2018-02-27T04:49:26.257525Z
-        type: string
-        required: false
       user_emails:
         title: User Emails
         description: Email of the user who invoked the activity (If applicable)
-=======
-      cursor:
-        title: Cursor Position
-        description: Cursor position returned by the last request. Should be used for iterating over more than 1000 items, example YWdlbnRfaWQ6NTgwMjkzODE=
-        type: string
-        required: false
-      count_only:
-        title: Count Only
-        description: If true, only total number of items will be returned, without any of the actual objects
-        type: boolean
-        required: false
-      account_ids:
-        title: Account IDS
-        description: List of Account IDs to filter by
-        type: '[]string'
-        required: false
-      limit:
-        title: Limit
-        description: Limit number of returned items (1-100)
-        type: integer
-        required: false
-      sort_by:
-        title: Sort By
-        description: The column to sort the results by
-        type: string
-        required: false
-        enum:
-          - id
-          - activityType
-          - createdAt
-      activity_types:
-        title: Activity Types
-        description: Return only these activity codes
-        type: '[]string'
-        required: false
-      threat_ids:
-        title: Threat IDS
-        description: Return only these activity codes
->>>>>>> 3f148eb3
         type: '[]string'
         required: false
       sort_order:
@@ -2427,36 +2315,17 @@
           - asc
           - desc
         required: false
-<<<<<<< HEAD
     output:
       data:
         title: Data
         description: Response data
         type: last_activities_data
-=======
-      user_emails:
-        title: User Emails
-        description: Email of the user who invoked the activity (If applicable)
-        type: '[]string'
-        required: false
-      user_ids:
-        title: User IDS
-        description: The user who invoked the activity (If applicable)
-        type: '[]string'
-        required: false
-    output:
-      data:
-        title: Data
-        description: Result of activities list
-        type: '[]activities_list'
->>>>>>> 3f148eb3
         required: true
       pagination:
         title: Pagination
         description: Pagination object
         type: pagination
         required: true
-<<<<<<< HEAD
   update_account:
     title: Update account
     description: Update accounts data
@@ -2515,267 +2384,6 @@
         description: Response data
         type: update_account_response
         required: true
-=======
-  activities_types:
-    title: Get Activity Types
-    description: Get a list of activity types
-    output:
-      activity_types:
-        title: Activity Types
-        description: Result of activities types
-        type: '[]activities_types'
-        required: true
-  apps_by_agent_ids:
-    title: Agents Applications
-    description: Retrieve running applications for a specific agent
-    input:
-      ids:
-        title: Agent IDS
-        description: Agent ID list
-        type: '[]string'
-        required: true
-    output:
-      data:
-        title: Agent Applications
-        description: List of installed applications
-        type: '[]agent_applications'
-        required: true
-  agents_summary:
-    title: Count Summary
-    description: Summary of agents by numbers
-    input:
-      site_ids:
-        title: Site IDS
-        description: List of Site IDs to filter by
-        type: '[]string'
-        required: false
-      account_ids:
-        title: Account IDS
-        description: List of Account IDs to filter by
-        type: '[]string'
-        required: false
-    output:
-      up_to_date:
-        title: Up To Date Number
-        description: Number of agents with the most up-to-date software version
-        type: integer
-        required: false
-      out_of_date:
-        title: Out of Date Number
-        description: Number of agents running an older software version
-        type: integer
-        required: false
-      total:
-        title: Total
-        description: Number of installed active agents
-        type: integer
-        required: false
-      online:
-        title: Online
-        description: Number of online agents
-        type: integer
-        required: false
-      decommissioned:
-        title: Decommissioned
-        description: Number of decommissioned agents
-        type: integer
-        required: false
-      infected:
-        title: Infected
-        description: Number of agents with at least one active threat
-        type: integer
-        required: false
-  name_available:
-    title: Available Name
-    description: Is the account name available for this account
-    input:
-      name:
-        title: Name
-        description: Account Name to validate
-        type: string
-        required: true
-    output:
-      available:
-        title: Available
-        description: Account Name to validate
-        type: boolean
-        required: true
-  agents_decommission:
-    title: Agent Decommission
-    description: Decommissions all agents matching the input filter
-    input:
-      filter:
-        title: Filter JSON
-        description: Applied filter - only matched agents will be affected by the requested action. Note - one of the following filter arguments must be supplied - ids, groupIds, filterId
-        type: object
-        required: true
-    output:
-      affected:
-        title: Affected
-        description: Number of entities affected by the requested operation
-        type: integer
-        required: false
-  agents_disconnect:
-    title: Disconnect Agents
-    description: Disconnects agents associated to marked threats from network
-    input:
-      filter:
-        title: Filter JSON
-        description: Use any of the filtering options to control the list of affected threats. You can also leave this field empty to apply to all available threats
-        type: object
-        required: true
-    output:
-      affected:
-        title: Affected
-        description: Number of entities affected by the requested operation
-        type: integer
-        required: false
-  agents_processes:
-    title: Agents Processes
-    description: Retrieve running processes for a specific agent
-    input:
-      ids:
-        title: IDS
-        description: Agent ID list
-        type: '[]string'
-        required: true
-    output:
-      agents_processes:
-        title: Agents Processes
-        description: Agents processes entities
-        type: '[]agents_processes'
-        required: false
-  agents_initiate:
-    title: Initiate scan
-    description: Sends a scan command to all agents matching the input filter
-    input:
-      filter:
-        title: Filter JSON
-        description: Applied filter - only matched agents will be affected by the requested action. Leave empty to apply the action on all applicable agents
-        type: object
-        required: true
-    output:
-      affected:
-        title: Affected
-        description: Number of entities affected by the requested operation
-        type: integer
-        required: false
-  agents_uninstall:
-    title: Uninstall
-    description: Sends an uninstall command to all agents matching the input filter
-    input:
-      filter:
-        title: Filter JSON
-        description: Applied filter - only matched agents will be affected by the requested action. Note - one of the following filter arguments must be supplied - ids, groupIds, filterId
-        type: object
-        required: true
-    output:
-      affected:
-        title: Affected
-        description: Number of entities affected by the requested operation
-        type: integer
-        required: false
-  agents_shutdown:
-    title: Agents Shutdown
-    description: Sends a shutdown command to all agents matching the input filter
-    input:
-      filter:
-        title: Filter JSON
-        description: Applied filter - only matched agents will be affected by the requested action. Note - one of the following filter arguments must be supplied - ids, groupIds, filterId
-        type: object
-        required: true
-    output:
-      affected:
-        title: Affected
-        description: Number of entities affected by the requested operation
-        type: integer
-        required: false
-  agents_restart:
-    title: Agents Restart
-    description: Sends a restart command to all agents matching the input filter
-    input:
-      filter:
-        title: Filter JSON
-        description: Applied filter - only matched agents will be affected by the requested action. Note - One of the following filter arguments must be supplied - ids, groupIds, filterId
-        type: object
-        required: true
-    output:
-      affected:
-        title: Affected
-        description: Number of entities affected by the requested operation
-        type: integer
-        required: false
-  agents_reload:
-    title: Agents Reload
-    description: Reload an agent module (applies to Windows agents only)
-    input:
-      filter:
-        title: Filter JSON
-        description: Applied filter - only matched agents will be affected by the requested action. Leave empty to apply the action on all applicable agents
-        type: object
-        required: true
-      module:
-        title: Data Module
-        description: Agent module to reload
-        type: string
-        required: true
-        enum:
-          - monitor
-          - static
-          - agent
-          - log
-    output:
-      affected:
-        title: Affected
-        description: Number of entities affected by the requested operation
-        type: integer
-        required: false
-  agents_fetch_logs:
-    title: Agents Fetch Logs
-    description: Sends a fetch logs command to all agents matching the input filter
-    input:
-      filter:
-        title: Filter JSON
-        description: Applied filter - only matched agents will be affected by the requested action. Leave empty to apply the action on all applicable agents
-        type: object
-        required: true
-    output:
-      affected:
-        title: Affected
-        description: Number of entities affected by the requested operation
-        type: integer
-        required: false
-  agents_abort_scan:
-    title: Agents Abort Scan
-    description: Aborts running scan on all agents matching the input filter
-    input:
-      filter:
-        title: Filter JSON
-        description: Applied filter - only matched agents will be affected by the requested action. Leave empty to apply the action on all applicable agents
-        type: object
-        required: true
-    output:
-      affected:
-        title: Affected
-        description: Number of entities affected by the requested operation
-        type: integer
-        required: false
-  agents_connect:
-    title: Connect to network
-    description: Sends a connect to network command to all agents matching the input filter
-    input:
-      filter:
-        title: Filter JSON
-        description: Applied filter - only matched agents will be affected by the requested action. Leave empty to apply the action on all applicable agents
-        type: object
-        required: true
-    output:
-      affected:
-        title: Affected
-        description: Number of entities affected by the requested operation
-        type: integer
-        required: false
->>>>>>> 3f148eb3
 
 triggers:
   get_threats:
