plugin_spec_version: v2
extension: plugin
products: [insightconnect]
name: sentinelone
title: SentinelOne
<<<<<<< HEAD
description: SentinelOne is a next-gen cybersecurity company focused on protecting
  the enterprise through the endpoint
version: 1.2.0
=======
description: The SentinelOne plugin allows you to manage and mitigate all your security operations through SentinelOne
version: 1.1.1
>>>>>>> 0d15adac
vendor: rapid7
support: rapid7
status: []
resources:
  source_url: https://github.com/rapid7/insightconnect-plugins/tree/master/sentinelone
  license_url: https://github.com/rapid7/insightconnect-plugins/blob/master/LICENSE
  vendor_url: https://www.sentinelone.com/
tags:
- sentinelone
- endpoint
- detection
hub_tags:
  use_cases: [soar, threat_detection_and_response, investigations, asset_containment, threat_hunting, soc_automation]
  keywords: [sentinelone, endpoint, detection]
  features: []
types:
  activities_types:
    id:
      title: Type ID
      description: Activity type ID
      type: float
      required: false
    descriptionTemplate:
      title: Description Template
      description: Activity description template as seen in activity page
      type: string
      required: false
    action:
      title: Action
      description: Action descripted in the activity
      type: string
      required: false
  activities_list:
    comments:
      title: Comments
      type: string
      description: Comments
      required: false
    userId:
      title: UserId
      type: string
      description: The user who invoked the activity (If applicable)
      required: false
    accountId:
      title: Account ID
      type: string
      description: Related account (If applicable)
      required: false
    createdAt:
      title: Created At
      type: string
      description: Activity creation time (UTC)
      required: false
    data:
      title: Data
      type: object
      description: Extra activity specific data
      required: false
    agentUpdatedVersion:
      title: Agent Updated Version
      type: string
      description: Agent's new version (If applicable)
      required: false
    siteId:
      title: Site ID
      type: string
      description: Related site (If applicable)
      required: false
    id:
      title: ID
      type: string
      description: Activity ID
      required: false
    updatedAt:
      title: Updated At
      type: string
      description: Activity last updated time (UTC)
      required: false
    description:
      title: Description
      type: string
      description: Extra activity information
      required: false
    primaryDescription:
      title: Primary Description
      type: string
      description: Primary description
      required: false
    agentId:
      title: Agent ID
      type: string
      description: Related agent (If applicable)
      required: false
    hash:
      title: Hash
      type: string
      description: Threat file hash (If applicable)
      required: false
    activityType:
      title: Activity Type
      type: integer
      description: Activity type
      required: false
    osFamily:
      title: OS Family
      type: string
      description: Agent's OS type (if applicable)
      required: false
    threatId:
      title: Threat ID
      type: string
      description: Related threat (If applicable)
      required: false
    groupId:
      title: Group ID
      type: string
      description: Related group (If applicable)
      required: false
    secondaryDescription:
      title: Secondary Description
      type: string
      description: Secondary description
      required: false
  agent_applications:
    installedDate:
      title: Installed Date
      description: Date when application installed
      type: string
      required: false
    version:
      title: Version
      description: Version of installed application
      type: string
      required: false
    publisher:
      title: Publisher
      description: Publisher of installed application
      type: string
      required: false
    size:
      title: Size
      description: Size of installed application
      type: string
      required: false
    name:
      title: Name
      description: Name of installed application
      type: string
      required: false
  agents_processes:
    startTime:
      title: Start time
      description: Start time
      type: string
      required: false
    processName:
      title: Process name
      description: Process name
      type: string
      required: false
    memoryUsage:
      title: Memory usage
      description: Memory usage (MB)
      type: integer
      required: false
    cpuUsage:
      title: CPU Usage
      description: CPU Usage (%)
      type: integer
      required: false
    executablePath:
      title: Executable path
      description: Executable path
      type: string
      required: false
    pid:
      title: PID
      description: Process ID
      type: integer
      required: false
  blacklist_data:
    affected:
      title: Affected
      type: integer
      description: Affected
      required: false
  pagination:
    totalItems:
      title: Total Items
      type: integer
      description: Total items
      required: false
    nextCursor:
      title: Next Cursor
      type: string
      description: Next cursor
      required: false
  data:
    username:
      title: Username
      type: string
      description: Username
      required: false
    classification:
      title: Classification
      type: string
      description: Classification
      required: false
    siteName:
      title: Site Name
      type: string
      description: Site name
      required: false
    fileObjectId:
      title: File Object ID
      type: string
      description: File object ID
      required: false
    mitigationActions:
      title: Mitigation Actions
      type: '[]string'
      description: Mitigation actions
      required: false
    fileCreatedDate:
      title: File Created Date
      type: string
      description: File created date
      required: false
    fileIsExecutable:
      title: File is Executable
      type: boolean
      description: File is executable
      required: false
    agentIp:
      title: Agent IP
      type: string
      description: Agent IP
      required: false
    agentNetworkStatus:
      title: Agent Network Status
      type: string
      description: Agent network status
      required: false
    isInteractiveSession:
      title: Is Interactive Session
      type: boolean
      description: Is interactive session
      required: false
    agentVersion:
      title: Agent Version
      type: string
      description: Agent version
      required: false
    mitigationReport:
      title: Mitigation Report
      type: object
      description: Mitigation report
      required: false
    id:
      title: ID
      type: string
      description: ID
      required: false
    fileData:
      title: File Data
      type: object
      description: File data
      required: false
    agentId:
      title: Agent ID
      type: string
      description: Agent ID
      required: false
    fileExtensionType:
      title: File Extension Type
      type: string
      description: File extension type
      required: false
    fileDisplayName:
      title: File Display Name
      type: string
      description: File display name
      required: false
    createdAt:
      title: Created At
      type: string
      description: Created At
      required: false
    whiteningOptions:
      title: Whitening Options
      type: '[]string'
      description: Whitening options
      required: false
    maliciousProcessArguments:
      title: Malicious Process Arguments
      type: string
      description: Malicious process arguments
      required: false
    certId:
      title: Cert ID
      type: string
      description: Cert ID
      required: false
    engines:
      title: Engines
      type: '[]string'
      description: Engines
      required: false
    collectionId:
      title: Collection ID
      type: string
      description: Collection ID
      required: false
    inQuarantine:
      title: In Quarantine
      type: boolean
      description: In quarantine
      required: false
    browserType:
      title: Browser Type
      type: string
      description: Browser type
      required: false
    fileIsSystem:
      title: File is System
      type: boolean
      description: File is system
      required: false
    markedAsBenign:
      title: Marked as Benign
      type: boolean
      description: Marked as Benign
      required: false
    cloudVerdict:
      title: Cloud Verdict
      type: string
      description: Cloud verdict
      required: false
    indicators:
      title: Indicators
      type: '[]integer'
      description: Indicators
      required: false
    classificationSource:
      title: Classification Source
      type: string
      description: Classification source
      required: false
    agentComputerName:
      title: Agent Computer Name
      type: string
      description: Agent computer name
      required: false
    mitigationStatus:
      title: Mitigation Status
      type: string
      description: Mitigation status
      required: false
    resolved:
      title: Resolved
      type: boolean
      description: Resolved
      required: false
    fileSha256:
      title: File SHA 256
      type: string
      description: File SHA 256
      required: false
    description:
      title: Description
      type: string
      description: Description
      required: false
    filePath:
      title: File Path
      type: string
      description: File path
      required: false
    fromScan:
      title: From Scan
      type: boolean
      description: From scan
      required: false
    classifierName:
      title: Classifiername
      type: string
      description: Classifiername
      required: false
    agentMachineType:
      title: Agent Machine Type
      type: string
      description: Agent machine type
      required: false
    isCertValid:
      title: Is Cert Valid
      type: boolean
      description: Is cert valid
      required: false
    fileIsDotNet:
      title: File is Dotnet
      type: boolean
      description: File is dotnet
      required: false
    fileContentHash:
      title: File Content Hash
      type: string
      description: File content hash
      required: false
    siteId:
      title: Site ID
      type: string
      description: Site ID
      required: false
    rank:
      title: Rank
      type: integer
      description: Rank
      required: false
    createdDate:
      title: Created Date
      type: string
      description: Created date
      required: false
    updatedAt:
      title: Updated At
      type: string
      description: Updated at
      required: false
    agentOsType:
      title: Agent OS Type
      type: string
      description: Agent OS type
      required: false
    agentIsDecommissioned:
      title: Agent is Decommissioned
      type: boolean
      description: Agent is Decommissioned
      required: false
    isPartialStory:
      title: Is Partial Story
      type: boolean
      description: Is partial story
      required: false
    annotation:
      title: Annotation
      type: string
      description: Annotation
      required: false
    fileVerificationType:
      title: File Verification Type
      type: string
      description: File verification type
      required: false
    publisher:
      title: Publisher
      type: string
      description: Publisher
      required: false
    threatName:
      title: Threat Name
      type: string
      description: Threat name
      required: false
    maliciousGroupId:
      title: Malicious Group ID
      type: string
      description: Malicious group ID
      required: false
    annotationUrl:
      title: Annotation URL
      type: string
      description: Annotation URL
      required: false
    agentIsActive:
      title: Agent is Active
      type: boolean
      description: Agent is Active
      required: false
    fromCloud:
      title: From Cloud
      type: boolean
      description: From cloud
      required: false
    mitigationMode:
      title: Mitigation Mode
      type: string
      description: Mitigation mode
      required: false
    agentDomain:
      title: Agent Domain
      type: string
      description: Agent domain
      required: false
    agentInfected:
      title: Agent Infected
      type: boolean
      description: Agent infected
      required: false
    threatAgentVersion:
      title: Threat Agent Version
      type: string
      description: Threat agent version
      required: false
    fileMaliciousContent:
      title: File Malicious Content
      type: boolean
      description: File malicious content
      required: false
connection:
  credentials:
    type: credential_username_password
    title: Credentials
    description: Username and password
    required: true
  url:
    title: URL
    description: 'URL and endpoint of SentinelOne instance. For example: https://usea1-partners.sentinelone.net/'
    default: https://usea1-partners.sentinelone.net/
    type: string
    required: true
actions:
  get_threat_summary:
    title: Get Threat Summary
    description: Gets summary of all threats
    output:
      pagination:
        title: Pagination
        type: pagination
        description: Pagination
        required: false
      errors:
        title: Errors
        type: '[]object'
        description: Errors
        required: false
      data:
        title: Data
        type: '[]data'
        description: Data
        required: false
  blacklist_by_content_hash:
    title: Blacklist by Content Hash
    description: Add hashed content to global blacklist. The input makes use of contentHash
      from the threat summary
    input:
      hash:
        title: Hash
        description: Content hash to add to blacklist
        type: string
        required: true
    output:
      result:
        title: Result
        type: blacklist_data
        description: Result of hashing operation
        required: true
  blacklist_by_ioc_hash:
    title: Blacklist by IoC Hash
    description: Add hashed indicator of compromise to global blacklist
    input:
      hash:
        title: IoC Hash
        description: Indicator of compromise hash to add to blacklist
        type: string
        required: true
      agent_id:
        title: Agent ID
        description: Agent ID
        type: string
        required: true
    output:
      result:
        title: Result
        type: blacklist_data
        description: Result of hashing operation
        required: true
  create_ioc_threat:
    title: Create IOC Threat
    description: Create a threat from an IOC event
    input:
      hash:
        title: Hash
        description: SHA1 hash
        type: string
        required: true
      agent_id:
        title: Agent ID
        description: Agent ID for the slim threat
        type: string
        required: true
      annotation:
        title: Annotation
        description: Vigilance annotation
        type: string
        required: true
      annotation_url:
        title: Annotation URL
        description: Vigilance annotation URL
        type: string
        required: true
      group_id:
        title: Group ID
        description: Group ID
        type: string
        required: false
      path:
        title: Path
        description: Path
        type: string
        required: false
    output:
      affected:
        title: Affected
        description: Number of entities affected by the requested operation
        type: integer
        required: false
  mitigate_threat:
    title: Mitigate Threat
    description: Apply a mitigation action to a threat
    input:
      threat_id:
        title: Threat ID
        description: ID of a threat
        type: string
        required: true
      action:
        title: Action
        description: Mitigation action
        type: string
        required: true
        enum:
        - rollback-remediation
        - quarantine
        - kill
        - remediate
        - un-quarantine
    output:
      affected:
        title: Affected
        description: Number of entities affected by the requested operation
        type: integer
        required: false
  mark_as_benign:
    title: Mark as Benign
    description: Mark a threat as resolved
    input:
      threat_id:
        title: Threat ID
        description: ID of a threat
        type: string
        required: true
      target_scope:
        title: Target Scope
        description: Scope to be used for exclusions
        type: string
        required: true
        enum:
        - group
        - site
        - tenant
      whitening_option:
        title: Whitening Option
        description: Selected whitening option
        type: string
        required: false
        enum:
        - ''
        - browser-type
        - certificate
        - file-type
        - file_hash
        - path
    output:
      affected:
        title: Affected
        description: Number of entities affected by the requested operation
        type: integer
        required: false
  mark_as_threat:
    title: Mark as Threat
    description: Mark a suspicious threat as a threat
    input:
      threat_id:
        title: Threat ID
        description: ID of a threat
        type: string
        required: true
      target_scope:
        title: Target Scope
        description: Scope to be used for exclusions
        type: string
        required: true
        enum:
        - group
        - site
        - tenant
      whitening_option:
        title: Whitening Option
        description: Selected whitening option
        type: string
        required: false
        enum:
        - ''
        - browser-type
        - certificate
        - file-type
        - file_hash
        - path
    output:
      affected:
        title: Affected
        description: Number of entities affected by the requested operation
        type: integer
        required: false
  activities_list:
    title: Get Activities
    description: Get a list of activities
    input:
      group_ids:
        title: Group IDS
        description: Get a list of activities
        type: '[]string'
        required: false
      include_hidden:
        title: Include Hidden
        description: Include internal activities hidden from display?
        type: boolean
        required: false
      skip:
        title: Skip First N Items
        description: Skip first number of items (0-1000). For iterating over more than a 1000 items please use cursor instead
        type: integer
        required: false
      site_ids:
        title: Site IDS
        description: List of Site IDs to filter by
        type: '[]string'
        required: false
      agent_ids:
        title: Agent IDS
        description: Return activities related to specified agent ids
        type: '[]string'
        required: false
      skip_count:
        title: Skip Count
        description: If true, total number of items will not be calculated, which speeds up execution time
        type: boolean
        required: false
      ids:
        title: Activity IDS
        description: If true, total number of items will not be calculated, which speeds up execution time
        type: '[]string'
        required: false
      created_at_lt:
        title: Less Then Date
        description: Return activities created before this date in ISO-8601, example 2018-02-27T04:49:26.257525Z
        type: string
        required: false
      created_at_lte:
        title: Less Or Equal Date
        description: Return activities created before or at this date in ISO-8601, example 2018-02-27T04:49:26.257525Z
        type: string
        required: false
      created_at_gt:
        title: Greater Then Date
        description: Return activities created after or at this date in ISO-8601, example 2018-02-27T04:49:26.257525Z
        type: string
        required: false
      created_at_gte:
        title: Greater Or Equal Date
        description: Return activities created after or at this date in ISO-8601, example 2018-02-27T04:49:26.257525Z
        type: string
        required: false
      created_at_between:
        title: Between Dates
        description: Return activities created within this range (inclusive), example 1514978764288-1514978999999
        type: string
        required: false
      cursor:
        title: Cursor Position
        description: Cursor position returned by the last request. Should be used for iterating over more than 1000 items, example YWdlbnRfaWQ6NTgwMjkzODE=
        type: string
        required: false
      count_only:
        title: Count Only
        description: If true, only total number of items will be returned, without any of the actual objects
        type: boolean
        required: false
      account_ids:
        title: Account IDS
        description: List of Account IDs to filter by
        type: '[]string'
        required: false
      limit:
        title: Limit
        description: Limit number of returned items (1-100)
        type: integer
        required: false
      sort_by:
        title: Sort By
        description: The column to sort the results by
        type: string
        required: false
        enum:
          - id
          - activityType
          - createdAt
      activity_types:
        title: Activity Types
        description: Return only these activity codes
        type: '[]string'
        required: false
      threat_ids:
        title: Threat IDS
        description: Return only these activity codes
        type: '[]string'
        required: false
      sort_order:
        title: Sort Order
        description: Sort direction
        type: string
        enum:
          - asc
          - desc
        required: false
      user_emails:
        title: User Emails
        description: Email of the user who invoked the activity (If applicable)
        type: '[]string'
        required: false
      user_ids:
        title: User IDS
        description: The user who invoked the activity (If applicable)
        type: '[]string'
        required: false
    output:
      data:
        title: Data
        description: Result of activities list
        type: '[]activities_list'
        required: true
      pagination:
        title: Pagination
        description: Pagination object
        type: pagination
        required: true
  activities_types:
    title: Get Activity Types
    description: Get a list of activity types
    output:
      activity_types:
        title: Activity Types
        description: Result of activities types
        type: '[]activities_types'
        required: true
  apps_by_agent_ids:
    title: Agents Applications
    description: Retrieve running applications for a specific agent
    input:
      ids:
        title: Agent IDS
        description: Agent ID list
        type: '[]string'
        required: true
    output:
      data:
        title: Agent Applications
        description: List of installed applications
        type: '[]agent_applications'
        required: true
  agents_summary:
    title: Count Summary
    description: Summary of agents by numbers
    input:
      site_ids:
        title: Site IDS
        description: List of Site IDs to filter by
        type: '[]string'
        required: false
      account_ids:
        title: Account IDS
        description: List of Account IDs to filter by
        type: '[]string'
        required: false
    output:
      up_to_date:
        title: Up To Date Number
        description: Number of agents with the most up-to-date software version
        type: integer
        required: false
      out_of_date:
        title: Out of Date Number
        description: Number of agents running an older software version
        type: integer
        required: false
      total:
        title: Total
        description: Number of installed active agents
        type: integer
        required: false
      online:
        title: Online
        description: Number of online agents
        type: integer
        required: false
      decommissioned:
        title: Decommissioned
        description: Number of decommissioned agents
        type: integer
        required: false
      infected:
        title: Infected
        description: Number of agents with at least one active threat
        type: integer
        required: false
  name_available:
    title: Available Name
    description: Is the account name available for this account
    input:
      name:
        title: Name
        description: Account Name to validate
        type: string
        required: true
    output:
      available:
        title: Available
        description: Account Name to validate
        type: boolean
        required: true
  agents_decommission:
    title: Agent Decommission
    description: Decommissions all agents matching the input filter
    input:
      filter:
        title: Filter JSON
        description: Applied filter - only matched agents will be affected by the requested action. Note - one of the following filter arguments must be supplied - ids, groupIds, filterId
        type: object
        required: true
    output:
      affected:
        title: Affected
        description: Number of entities affected by the requested operation
        type: integer
        required: false
  agents_disconnect:
    title: Disconnect Agents
    description: Disconnects agents associated to marked threats from network
    input:
      filter:
        title: Filter JSON
        description: Use any of the filtering options to control the list of affected threats. You can also leave this field empty to apply to all available threats
        type: object
        required: true
    output:
      affected:
        title: Affected
        description: Number of entities affected by the requested operation
        type: integer
        required: false
  agents_processes:
    title: Agents Processes
    description: Retrieve running processes for a specific agent
    input:
      ids:
        title: IDS
        description: Agent ID list
        type: '[]string'
        required: true
    output:
      agents_processes:
        title: Agents Processes
        description: Agents processes entities
        type: '[]agents_processes'
        required: false
  agents_initiate:
    title: Initiate scan
    description: Sends a scan command to all agents matching the input filter
    input:
      filter:
        title: Filter JSON
        description: Applied filter - only matched agents will be affected by the requested action. Leave empty to apply the action on all applicable agents
        type: object
        required: true
    output:
      affected:
        title: Affected
        description: Number of entities affected by the requested operation
        type: integer
        required: false
  agents_uninstall:
    title: Uninstall
    description: Sends an uninstall command to all agents matching the input filter
    input:
      filter:
        title: Filter JSON
        description: Applied filter - only matched agents will be affected by the requested action. Note - one of the following filter arguments must be supplied - ids, groupIds, filterId
        type: object
        required: true
    output:
      affected:
        title: Affected
        description: Number of entities affected by the requested operation
        type: integer
        required: false
  agents_shutdown:
    title: Agents Shutdown
    description: Sends a shutdown command to all agents matching the input filter
    input:
      filter:
        title: Filter JSON
        description: Applied filter - only matched agents will be affected by the requested action. Note - one of the following filter arguments must be supplied - ids, groupIds, filterId
        type: object
        required: true
    output:
      affected:
        title: Affected
        description: Number of entities affected by the requested operation
        type: integer
        required: false
  agents_restart:
    title: Agents Restart
    description: Sends a restart command to all agents matching the input filter
    input:
      filter:
        title: Filter JSON
        description: Applied filter - only matched agents will be affected by the requested action. Note - One of the following filter arguments must be supplied - ids, groupIds, filterId
        type: object
        required: true
    output:
      affected:
        title: Affected
        description: Number of entities affected by the requested operation
        type: integer
        required: false
  agents_reload:
    title: Agents Reload
    description: Reload an agent module (applies to Windows agents only)
    input:
      filter:
        title: Filter JSON
        description: Applied filter - only matched agents will be affected by the requested action. Leave empty to apply the action on all applicable agents
        type: object
        required: true
      module:
        title: Data Module
        description: Agent module to reload
        type: string
        required: true
        enum:
          - monitor
          - static
          - agent
          - log
    output:
      affected:
        title: Affected
        description: Number of entities affected by the requested operation
        type: integer
        required: false
  agents_fetch_logs:
    title: Agents Fetch Logs
    description: Sends a fetch logs command to all agents matching the input filter
    input:
      filter:
        title: Filter JSON
        description: Applied filter - only matched agents will be affected by the requested action. Leave empty to apply the action on all applicable agents
        type: object
        required: true
    output:
      affected:
        title: Affected
        description: Number of entities affected by the requested operation
        type: integer
        required: false
  agents_abort_scan:
    title: Agents Abort Scan
    description: Aborts running scan on all agents matching the input filter
    input:
      filter:
        title: Filter JSON
        description: Applied filter - only matched agents will be affected by the requested action. Leave empty to apply the action on all applicable agents
        type: object
        required: true
    output:
      affected:
        title: Affected
        description: Number of entities affected by the requested operation
        type: integer
        required: false
  agents_connect:
    title: Connect to network
    description: Sends a connect to network command to all agents matching the input filter
    input:
      filter:
        title: Filter JSON
        description: Applied filter - only matched agents will be affected by the requested action. Leave empty to apply the action on all applicable agents
        type: object
        required: true
    output:
      affected:
        title: Affected
        description: Number of entities affected by the requested operation
        type: integer
        required: false

triggers:
  get_threats:
    title: Get Threats
    description: Get threats
    input:
      resolved:
        title: Resolved
        description: Include resolved threats
        type: boolean
        required: false
      classifications:
        title: Classifications
        description: List of classifications to search
        type: '[]string'
        required: false
      agent_is_active:
        title: Agent is Active
        description: Include agents currently connected to the management console
        type: boolean
        required: false
      engines:
        title: Engines
        description: Included engines
        type: '[]string'
        required: false
      frequency:
        title: Frequency
        description: Poll frequency in seconds
        type: integer
        required: false
        default: 5
    output:
      threat:
        title: Threat
        description: Threat
        type: data
        required: false<|MERGE_RESOLUTION|>--- conflicted
+++ resolved
@@ -3,14 +3,8 @@
 products: [insightconnect]
 name: sentinelone
 title: SentinelOne
-<<<<<<< HEAD
-description: SentinelOne is a next-gen cybersecurity company focused on protecting
-  the enterprise through the endpoint
 version: 1.2.0
-=======
 description: The SentinelOne plugin allows you to manage and mitigate all your security operations through SentinelOne
-version: 1.1.1
->>>>>>> 0d15adac
 vendor: rapid7
 support: rapid7
 status: []
