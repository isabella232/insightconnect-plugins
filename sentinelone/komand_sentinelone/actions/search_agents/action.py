import komand
from .schema import SearchAgentsInput, SearchAgentsOutput, Input, Output, Component

# Custom imports below


class SearchAgents(komand.Action):
    def __init__(self):
        super(self.__class__, self).__init__(
            name="search_agents",
            description=Component.DESCRIPTION,
            input=SearchAgentsInput(),
            output=SearchAgentsOutput(),
        )

    def run(self, params={}):
        return {
            Output.AGENTS: self.connection.client.search_agents(
<<<<<<< HEAD
                params.get(Input.AGENT), params.get(Input.AGENT_ACTIVE, True)
=======
                params.get(Input.AGENT),
                agent_active=params.get(Input.AGENT_ACTIVE, True)
>>>>>>> 02bcbc67
            )
        }<|MERGE_RESOLUTION|>--- conflicted
+++ resolved
@@ -16,11 +16,7 @@
     def run(self, params={}):
         return {
             Output.AGENTS: self.connection.client.search_agents(
-<<<<<<< HEAD
-                params.get(Input.AGENT), params.get(Input.AGENT_ACTIVE, True)
-=======
                 params.get(Input.AGENT),
                 agent_active=params.get(Input.AGENT_ACTIVE, True)
->>>>>>> 02bcbc67
             )
         }