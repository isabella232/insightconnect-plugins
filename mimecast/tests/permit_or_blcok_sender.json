<<<<<<< HEAD
{}
=======
{
    "body": {
        "action": "permit_or_block_sender",
        "input": {
            "action": "block",
            "sender": "user@example.com",
            "to": ""
        },
        "meta": {}
    },
    "type": "action_start",
    "version": "v1"
}
>>>>>>> 1b1786eb
<|MERGE_RESOLUTION|>--- conflicted
+++ resolved
@@ -1,6 +1,3 @@
-<<<<<<< HEAD
-{}
-=======
 {
     "body": {
         "action": "permit_or_block_sender",
@@ -13,5 +10,4 @@
     },
     "type": "action_start",
     "version": "v1"
-}
->>>>>>> 1b1786eb
+}