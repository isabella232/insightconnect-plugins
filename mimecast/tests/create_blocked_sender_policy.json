<<<<<<< HEAD
{}
=======
{
    "body": {
        "action": "create_blocked_sender_policy",
        "input": {
            "description": "komand test",
            "from_part": "envelope_from",
            "from_type": "email_domain",
            "from_value": "test.com",
            "option": "block_sender",
            "source_ips": "32.88.2.24/24",
            "to_type": "everyone",
            "to_value": ""
        },
        "meta": {}
    },
    "type": "action_start",
    "version": "v1"
}
>>>>>>> 1b1786eb
<|MERGE_RESOLUTION|>--- conflicted
+++ resolved
@@ -1,6 +1,3 @@
-<<<<<<< HEAD
-{}
-=======
 {
     "body": {
         "action": "create_blocked_sender_policy",
@@ -18,5 +15,4 @@
     },
     "type": "action_start",
     "version": "v1"
-}
->>>>>>> 1b1786eb
+}