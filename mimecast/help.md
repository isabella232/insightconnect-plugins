# Description

[Mimecast](https://www.mimecast.com) is a set of cloud services designed to provide next generation protection against advanced email-borne threats such as malicious URLs, malware, impersonation attacks, as well as internally generated threats.
This plugin utilizes the [Mimecast API](https://www.mimecast.com/developer/documentation).

# Key Features

* Email security
* Malicious URL and attachment detection

# Requirements

* Access API Key
* Secret Key
* Mimecast server
* API Username and Password

# Documentation

* https://www.mimecast.com/tech-connect/documentation/api-overview

## Setup

The connection configuration accepts the following parameters:

|Name|Type|Default|Required|Description|Enum|
|----|----|-------|--------|-----------|----|
|access_key|credential_secret_key|None|True|The application access key|None|
|app_id|string|None|True|Application ID|None|
|app_key|credential_secret_key|None|True|The application key|None|
|secret_key|credential_secret_key|None|True|The application secret key|None|
|url|string|None|True|The URL for the Mimecast server|None|

## Technical Details

### Actions

#### Create Managed URL

This action is used to create a managed URL.

##### Input

|Name|Type|Default|Required|Description|Enum|
|----|----|-------|--------|-----------|----|
|comment|string|None|False|A comment about the why the URL is managed; for tracking purposes|None|
|action|string|block|True|Set to 'block' to blacklist the URL, 'permit' to whitelist it|['block', 'permit']|
|match_type|string|explicit|True|Set to 'explicit' to block or permit only instances of the full URL. Set to 'domain' to block or permit any URL with the same domain|['explicit', 'domain']|
|disable_rewrite|boolean|None|True|Disable rewriting of this URL in emails. Applies only if action = 'permit'|None|
|url|string|None|True|The URL to block or permit. Do not include a fragment|None|
|disable_user_awareness|boolean|None|True|Disable User Awareness challenges for this URL. Applies only if action = 'permit'|None|
|disable_log_click|boolean|None|True|Disable logging of user clicks on the URL|None|

##### Output

|Name|Type|Required|Description|
|----|----|--------|-----------|
|response|[]managed_url|False|Managed URL that was created|

Example output:

```
{
  "response": [
    {
      "id": "wOi3MCwjYFYhZfkYlp2RMAhvN30QSmqOT7D-I9Abwlmy7ZH7eCwvY3ImP7QVjTLhQT4SWBA3wB_E-UNk-s0gc6iZeMRZzgizv28dIpyFWXw",
      "scheme": "http",
      "domain": "youtube.com",
      "port": -1,
      "matchType": "explicit",
      "action": "block",
      "comment": "test",
      "disableUserAwareness": false,
      "disableRewrite": false,
      "disableLogClick": false
    }
  ]
}
```

#### Get Managed URL

This action is used to get information on a managed URL.

##### Input

|Name|Type|Default|Required|Description|Enum|
|----|----|-------|--------|-----------|----|
|domain|string|None|False|The managed domain|None|
|scheme|string|None|False|Filter on whether or not the protocol is HTTP or HTTPS|None|
|match_type|string|none|False|Filter on whether or not the match type is 'explicit' or 'domain'|['none', 'explicit', 'domain']|
|disable_rewrite|string|none|False|Filter on whether or not rewriting of this URL in emails is enabled|['none', 'false', 'true']|
|disable_user_awareness|string|none|False|Filter on whether or not User Awareness challenges for this URL|['none', 'false', 'true']|
|action|string|none|False|Filter on whether or not the action is 'block' or 'permit'|['none', 'block', 'permit']|
|disable_log_click|string|none|False|Filter on whether or not clicks are logged for this URL|['none', 'false', 'true']|
|id|string|None|False|Filter on the Mimecast secure ID of the managed URL|None|

##### Output

|Name|Type|Required|Description|
|----|----|--------|-----------|
|response|[]managed_url|False|Managed URLs matching |

Example output:

```
{
  "response": [
    {
      "id": "wOi3MCwjYFYhZfkYlp2RMAhvN30QSmqOT7D-I9Abwlmy7ZH7eCwvY3ImP7QVjTLho3KMtTMfYm2C21vDPXvKC5vmEJWDAcvTHtH4L4Kw20c",
      "scheme": "https",
      "domain": "steam.com",
      "port": -1,
      "matchType": "explicit",
      "action": "block",
      "comment": "ui test",
      "disableUserAwareness": true,
      "disableRewrite": true,
      "disableLogClick": false
    }
  ]
}
```

#### Delete Managed URL

This action is used to remove a Managed URL from the blocked list.

##### Input

|Name|Type|Default|Required|Description|Enum|
|----|----|-------|--------|-----------|----|
|id|string|None|True|Mimecast ID of the managed URL|None|

##### Output

|Name|Type|Required|Description|
|----|----|--------|-----------|
|success|boolean|False|Success status of the action|

Example output:

```
{
  "response": [
    {
      "success": True
    }
  ]
}
```

#### Permit or Block Sender

This action is used to permit or block a sender.

##### Input

|Name|Type|Default|Required|Description|Enum|
|----|----|-------|--------|-----------|----|
|action|string|block|True|Either 'permit' (to bypass spam checks) or 'block' (to reject the email)|['block', 'permit']|
|to|string|None|True|The email address of the internal recipient|None|
|sender|string|None|True|The email address of the external sender|None|

##### Output

|Name|Type|Required|Description|
|----|----|--------|-----------|
|response|[]managed_sender|False|The Managed Sender that was created|

Example output:

```
{
  "response": [
    {
      "id": "MTOKEN:eNoVzbEOgjAUQNF_eTMDGArK1oC2GARFjTpi-zQQ28ZWDGr8d3G-ybkfcCh6i62EBM4MB5Z2hpIiWlM_n0tecYv8nkXLBVH8WOvVTb_Kfcze-ZWefDUUzWHXVeYS1jHdgAeidw-j0AojcRTTbZkFNJ6RcGxPtK41GpLAA9Voh1r-t5OATL8_1zIraQ",
      "sender": "user@example.com",
      "to": "user@example.com",
      "type": "Block"
    }
  ]
}
```

#### Create Blocked Sender Policy

This action is used to create a blocked sender policy.

##### Input

|Name|Type|Default|Required|Description|Enum|
|----|----|-------|--------|-----------|----|
|option|string|block_sender|True|The block, option must be\: no_action or block_sender|['block_sender', 'no_action']|
|description|string|None|True|A description for the policy which is kept with the email in the archive for future reference|None|
|from_part|string|envelope_from|True|Must be\: envelope_from, header_from or both|['envelope_from', 'header_from', 'both']|
|from_type|string|everyone|True|Can be one of\: everyone, internal_addresses, external_addresses, email_domain, profile_group or individual_email_address|['everyone', 'internal_addresses', 'external_addresses', 'email_domain', 'profile_group', 'individual_email_address']|
|from_value|string|None|False|Required if `From Type` is one of email_domain, profile_group, individual_email_address. Expected values\: If `From Type` is email_domain, a domain name without the @ symbol. If `From Type` is profile_group, the ID of the profile group. If `From Type` is individual_email_address, an email address|None|
|to_type|string|everyone|True|Can be one of\: everyone, internal_addresses, external_addresses, email_domain, profile_group or individual_email_address|['everyone', 'internal_addresses', 'external_addresses', 'email_domain', 'profile_group', 'individual_email_address']|
|to_value|string|None|False|Required if `To Type` is one of email_domain, profile_group, individual_email_address. Expected values\: If `To Type` is email_domain, a domain name without the @ symbol. If `To Type` is profile_group, the ID of the profile group. If `To Type` is individual_email_address, an email address|None|
|source_ips|string|None|False|A comma separated list of IP addresses using CIDR notation (X.X.X.X/XX). When set the policy only applies for connections from matching addresses|None|

##### Output

|Name|Type|Required|Description|
|----|----|--------|-----------|
|sender_policy|[]sender_policy|False|The policy that was created|

Example output:

```
{
  "response": [
    {
      "option": "block_sender",
      "id": "eNo1jU0LgjAYgP_LrgpusZl2EzWwUoaKJHibb7W-pk4tif57euj-fHyQBjF0IGu0QW0c20cSFkXgKt_Z2Zz6nNN8wjqU5aqyEuOcRmP6arfgGXl_Si_X_UE0-p0pGFhl6RsyUaPuUkxLjzDiONREYtC9ekAnVA3zxc-SgHhrl9GZHqHTUj1n-G_mUwPRYmNM8fcHIHEysg",
      "policy": {
        "description": "komand test",
        "fromPart": "envelope_from",
        "from": {
          "type": "email_domain",
          "emailDomain": "example.com"
        },
        "to": {
          "type": "everyone"
        },
        "fromType": "email_domain",
        "fromValue": "example.com",
        "toType": "everyone",
        "fromEternal": true,
        "toEternal": true,
        "fromDate": "1900-01-01T00:00:00+0000",
        "toDate": "2100-01-01T23:59:59+0000",
        "override": false,
        "bidirectional": false,
        "conditions": {},
        "createTime": "2019-01-28T17:09:01+0000",
        "lastUpdated": "2019-01-28T17:09:01+0000"
      }
    }
  ]
}
```

#### Add Group Member

This action is used to add an email address or domain to a group.

##### Input

|Name|Type|Default|Required|Description|Enum|
|----|----|-------|--------|-----------|----|
|id|string|None|True|The Mimecast ID of the group to add to|None|
|email_address|string|None|False|The email address of a user to add to a group. Use either email address or domain|None|
|domain|string|None|False|A domain to add to a group. Use either email address or domain|None|

##### Output

|Name|Type|Required|Description|
|----|----|--------|-----------|
|folder_id|string|False|The Mimecast ID of the group that the user / domain was added to|
|email_address|string|False|The email address of the user that was added to the group|
|id|string|False|The Mimecast ID of the user / domain that was added to the group|
|internal|boolean|False|If the user / domain is internal or not|

Example output:

```
{
  "id": "eNqrVipOTS4tSs1MUbJSctdOd43RNy3K9klKdA038M4xq8otcfIMqTQods2MNIrR99NOD_IsCyovdEt11A4pSQvKyPL2SS4orgjOTy01jdEvzlbSUUouLS7Jz00tSs5PSQUa6hzs52LoaG5pagKUK0stKs7Mz1OyMtRRSsvPSUktysnMywZZbmxgYmFRCwBatS7G",
  "folder_id": "eNoVzrkOgkAUQNF_eTWFIIjQEdk0OEaUgCUyD8HMojNiROO_i_3Nyf2AxmZQ2FPwgUgRxWbnzZOxKwsyiCjP-BnTe7jYxA5Pq1xsmRhJ4Sbv9SU4zfgrq8vjdSdbO3eDPRjAaH0Dv62ZRgOaQT8kR9VIihO_OpDQDFzPsafwiUr3UoBvGtBKRlH9F-ylZXnfH3hjMBs",
  "email_address": "user@example.com",
  "internal": true
}
```

#### Delete Group Member

This action is used to remove an email address or domain from a group.
Delete on an email or domain that does not exist will result in no operation performed.

##### Input

|Name|Type|Default|Required|Description|Enum|
|----|----|-------|--------|-----------|----|
|id|string|None|True|The Mimecast ID of the group to remove from|None|
|email_address|string|None|False|The email address of user to remove from the group. Use either email address or domain|None|
|domain|string|None|False|A domain to remove from a group. Use either email address or domain|None|

##### Output

|Name|Type|Required|Description|
|----|----|--------|-----------|
|success|bool|False|Success of the delete operation|

Example output:

```
{
  "success": true
}
```

#### Decode URL

This action is used to decode a Mimecast encoded URL.

##### Input

|Name|Type|Default|Required|Description|Enum|
|----|----|-------|--------|-----------|----|
|encoded_url|string|None|True|The Mimecast encoded URL (e.g. https://protect-xx.mimecast.com/...)|None|

##### Output

|Name|Type|Required|Description|
|----|----|--------|-----------|
|decoded_url|string|True|Original decoded URL|

Example output:

```
{
  "decoded_url": "https://example.com"
}
```

#### Find Groups

This action is used to find groups that match a given query.

##### Input

|Name|Type|Default|Required|Description|Enum|
|----|----|-------|--------|-----------|----|
|query|string|None|False|A string to query for|None|
|source|string|cloud|True|A group source to filter on, either "cloud" or "ldap"|['cloud', 'ldap']|

##### Output

|Name|Type|Required|Description|
|----|----|--------|-----------|
|groups|[]group|False|A list of groups that mach the query|

Example output:

```
{
  "groups": [
    {
      "id": "eNoVzrEOgjAUQNF_eTMDaLGBDSUCBjAWjDqS9qGYlmorRjH-u7jfnNwPWOSDwU5ACJkbXJLZklWJ5nlBajWyFaeY3uPFZu2r9Mj6Qvbvck-TMTtHJ1e98uZQX7e6JYxGO3BAiuYGYdtIiw7wwT60QsO1wIlfVWXsRTTwyRQ-0dhO9xB6DrRaCjT_BULn1Pv-ACT0L3A",
      "description": "Relay",
      "source": "cloud",
      "parentId": "eNoVzr0OgjAUQOF3uasMkFAq3RqJ4h8E1IAjaS8EU6i2oqLx3cX95Mv5gEUxGGwlMHgWzUgCvk2t0HbI5iFXM0kxvkXBZkm6uMz7verH5ERX73XDz2732lXF8ZLq2s8pz8ABJasrsLpSFh0Qg73rDo3QEid-cUgij9OQ-FP4QGNb3QPzHKi1kmj-C-73B7L7LyY",
      "userCount": 0,
      "folderCount": 0
    },
    {
      "id": "eNoVzssOgjAQQNF_mTWJoGAjOwIqGkVFQUnc1HYgaKHaCvER_x3c35zcL2hkjcKSgwsqbWlmJmx6Hmz9NNAXJymam8LwEYyXM6cKT3G9FvU7Ssj8syi8zKxeK3o8XDcyt2Pi7cAAwekd3JwKjQawRj9lhYpJjr3v76PA8sjEsfuwRaVLWYNrGZBLwVH9H2wyIsNfB8G2MJw",
      "description": "Permitted senders",
      "source": "cloud",
      "parentId": "eNoVzr0OgjAUQOF3uasMkFAq3RqJ4h8E1IAjaS8EU6i2oqLx3cX95Mv5gEUxGGwlMHgWzUgCvk2t0HbI5iFXM0kxvkXBZkm6uMz7verH5ERX73XDz2732lXF8ZLq2s8pz8ABJasrsLpSFh0Qg73rDo3QEid-cUgij9OQ-FP4QGNb3QPzHKi1kmj-C-73B7L7LyY",
      "userCount": 0,
      "folderCount": 0
    }
  ]
}
```

#### Get TTP URL Logs

This action is used to get TTP URL logs.

##### Input

|Name|Type|Default|Required|Description|Enum|
|----|----|-------|--------|-----------|----|
|from|string|None|false|Start date of logs to return in the following format 2015-11-16T14:49:18+0000. Default is the start of the current day|None|
|route|string|all|true|Filters logs by route, must be one of inbound, outbound, internal, or all|['all','inbound','outbound','internal']|
|scan_result|string|all|true|Filters logs by scan result, must be one of clean, malicious, or all|['clean','malicious','all']|
|to|string|None|false|End date of logs to return in the following format 2015-11-16T14:49:18+0000. Default is time of request|None|
|url_to_filter|string|None|false|Reguler exprestion matching to filter on. e.g. `examp` will return only URLs with the letters exap in them|None|

##### Output

|Name|Type|Required|Description|
|----|----|--------|-----------|
|click_logs|[]click_logs|False|Click Logs|

Example output:

```
{
  [
    {
       "userEmailAddress": "user@example.com",
       "url": "https://www.dummy-mimecast-blacklist.com",
       "ttpDefinition": "Default URL Protection Definition",
       "action": "warn",
       "adminOverride": "N/A",
       "userOverride": "None",
       "scanResult": "malicious",
       "category": "Compromised",
       "userAwarenessAction": "N/A",
       "date": "2019-04-23T19:50:28+0000",
       "route": "inbound"
    }
  ]
}
```

### Triggers

This plugin does not contain any triggers.

## Troubleshooting

For the Create Managed URL action, the URL must include `http://` or `https://` e.g. `http://google.com`
Most common cloud [URLs](https://www.mimecast.com/tech-connect/documentation/api-overview/global-base-urls/)

### Custom Output Types

#### click_logs

|Name|Type|Required|Description|
|----|----|--------|-----------|
|Action|string|false|The action that was taken for the click|
|Admin Override|string|false|The action defined by the administrator for the URL|
|Category|string|false|The category of the URL clicked|
|Date|string|false|The date that the URL was clicked|
|Route|string|false|The route of the email that contained the link|
|Scan Result|string|false|The result of the URL scan|
|TTP Definition|string|false|The description of the definition that triggered the URL to be rewritten by Mimecast|
|URL|string|false|The URL clicked|
|User Awareness Action|string|false|The action taken by the user if user awareness was applied|
|User Email Address|string|false|The email address of the user who clicked the link|
|User Override|string|false|The action requested by the user|

#### group

|Name|Type|Required|Description|
|----|----|--------|-----------|
|Description|string|false|The name of the group|
|Folder Count|integer|false|None|
|Id|string|false|None|
|Parent Id|string|false|None|
|Source|string|false|None|
|User Count|integer|false|None|

#### managed_sender

|Name|Type|Required|Description|
|----|----|--------|-----------|
|ID|string|false|The Mimecast secure ID of the managed sender object|
|Sender|string|false|The email address of the external sender|
|To|string|false|The email address of the internal recipient|
|Type|string|false|Either 'permit' (to bypass spam checks) or 'block' (to reject the email)|

#### managed_url

|Name|Type|Required|Description|
|----|----|--------|-----------|
|Action|string|false|Either block or permit|
|Comment|string|false|The comment that was posted in the request|
|Click Logging|boolean|false|If logging of user clicks on the URL is disabled|
|URL Rewriting|boolean|false|If rewriting of this URL in emails is disabled|
|User Awareness|boolean|false|If User Awareness challenges for this URL are disabled|
|Domain|string|false|The managed domain|
|ID|string|false|The Mimecast secure ID of the managed URL|
|Match Type|string|false|Either 'explicit' or 'domain'|
|Port|integer|false|Port|
|Scheme|string|false|The protocol to apply for the managed URL. Either HTTP or HTTPS|

#### policy

|Name|Type|Required|Description|
|----|----|--------|-----------|
|Bidirectional|boolean|false|If the policy is also applied in the reverse of the email flow, i.e. where the specified recipient in the policy becomes the sender, and the specified sender in the policy becomes the recipient|
|Conditions|object|false|An object with fields describing additional conditions that should affect when the policy is applied|
|Description|string|false|The description for the policy which is kept with the email in the archive for future reference|
|From|object|false|An object containing type and value fields defining which sender addresses the policy applies to|
|From Date|string|false|The date that the policy will apply from|
|From Eternal|boolean|false|If the policy is always applied or if there is a specific start date|
|From Part|string|false|Which from address is used in the policy. Can be any of envelope_from, header_from, both|
|From Type|string|false|Which sender addresses the policy applies to. CCan be one of everyone, internal_addresses, external_addresses, email_domain, profile_group, address_attribute_value, individual_email_address, free_mail_domains, header_display_name|
|From Value|string|false|A value defining which senders the policy applies to|
|Override|boolean|false|If true, this option overrides the order in which the policy is applied, and forces it to be applied first if there are multiple applicable policies, unless more specific policies of the same type have been configured with an override as well|
|To|object|false|An object containing type and value fields defining which recipient addresses the policy applies to|
|To Date|string|false|The date that the policy will apply until|
|To Eternal|boolean|false|If the policy should always be applied or if there is an end date|
|To Type|string|false|Which recipient addresses the policy applies to. Can be one of everyone, internal_addresses, external_addresses, email_domain, profile_group, address_attribute_value, individual_email_address, free_mail_domains, header_display_name|

#### sender_policy

|Name|Type|Required|Description|
|----|----|--------|-----------|
|ID|string|false|The Mimecast ID of the policy. Used when updating the policy|
|Option|string|false|The option set for the policy. Will be one of no_action, block_sender|
|Policy|policy|false|The policy that was created|

# Version History

<<<<<<< HEAD
* 3.1.1 - Update Get TTP URL Logs to allow for better URL filtering
=======
* 3.1.0 - New action Delete Managed URL and Delete Group Member
>>>>>>> 1b1786eb
* 3.0.1 - New spec and help.md format for the Hub
* 3.0.0 - Add URL in Get TTP URL Logs action to filter output | Update connection settings to the proper authentication supported by the Mimecast API
* 2.5.0 - New action Decode URL
* 2.4.0 - New action Get TTP URL Logs
* 2.3.0 - New actions Add Group Member and Find Group
* 2.2.0 - New action Create Blocked Sender Policy
* 2.1.0 - New action Permit or Block Sender
* 2.0.0 - Add Get Managed URL Action | Update descriptions and output titles
* 1.0.0 - Initial plugin

# Links

## References

* [Mimecast API](https://www.mimecast.com/developer/documentation)
<|MERGE_RESOLUTION|>--- conflicted
+++ resolved
@@ -500,11 +500,8 @@
 
 # Version History
 
-<<<<<<< HEAD
 * 3.1.1 - Update Get TTP URL Logs to allow for better URL filtering
-=======
 * 3.1.0 - New action Delete Managed URL and Delete Group Member
->>>>>>> 1b1786eb
 * 3.0.1 - New spec and help.md format for the Hub
 * 3.0.0 - Add URL in Get TTP URL Logs action to filter output | Update connection settings to the proper authentication supported by the Mimecast API
 * 2.5.0 - New action Decode URL
