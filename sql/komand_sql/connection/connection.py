import komand
from .schema import ConnectionSchema
from komand.exceptions import ConnectionTestException
import sqlalchemy
from sqlalchemy.orm import sessionmaker


class SQLConnection(object):
    """SQLAlchemy database connection"""

    def __init__(self, connection_string):
        self.connection_string = connection_string
        self.session = None

    def __enter__(self):
        engine = sqlalchemy.create_engine(self.connection_string)
        Session = sessionmaker()
        self.session = Session(bind=engine)
        return self

    def __exit__(self, exc_type, exc_val, exc_tb):
        self.session.close()


class Connection(komand.Connection):
    def __init__(self):
        super(self.__class__, self).__init__(input=ConnectionSchema())
        self.conn_str = None
        self.params = None
        self.connection = None

    def postgres_conn_string(self, params):
<<<<<<< HEAD
        self.logger.info("Using postgres connection string...")
        port = params.get("port", "")
        params["port"] = port if port != "" else 5432
        return "{type}://{user}:{password}@{host}:{port}/{db}".format(**params)

    def mssql_conn_string(self, params):
        self.logger.info("Using default connection string...")
        connection_string = "{type}+pymssql://{user}:{password}@{host}:{port}/{db}".format(**params)
        return connection_string

    def default_conn_string(self, params):
        self.logger.info("Using default connection string...")
        return "{type}+mxodbc://{user}:{password}@{host}:{port}/{db}".format(**params)
=======
        self.logger.info('Using PostgreSQL connection string...')
        port = params.get("port", "")
        params['port'] = port if port != "" else 5432
        return "postgres://{user}:{password}@{host}:{port}/{db}".format(**params)

    def mssql_conn_string(self, params):
        self.logger.info('Using MSSQL connection string...')
        return "mssql+pymssql://{user}:{password}@{host}:{port}/{db}".format(**params)

    def default_conn_string(self, params):
        self.logger.info('Using MySQL connection string...')
        return "mysql+mysqldb://{user}:{password}@{host}:{port}/{db}".format(**params)
>>>>>>> 02bcbc67

    def connect(self, params={}):
        username = params["credentials"]["username"]
        password = params["credentials"]["password"]
        del params["credentials"]
        self.params = params
        self.params["user"] = username
        self.params["password"] = password

        type_connection_string = {
<<<<<<< HEAD
            "postgresql": Connection.postgres_conn_string,
            "postgres": Connection.postgres_conn_string,
            "mssql": Connection.mssql_conn_string,
            "MSSQL": Connection.mssql_conn_string,
        }

        type = params.get("type", "unknown").lower()
        self.conn_str = type_connection_string.get(type, Connection.default_conn_string)(
            self, params
        )
=======
            'MSSQL': Connection.mssql_conn_string,
            'MySQL': Connection.default_conn_string,
            'PostgreSQL': Connection.postgres_conn_string
        }

        self.conn_str = type_connection_string.get(params['type'])(self, params)
>>>>>>> 02bcbc67
        self.connection = SQLConnection(self.conn_str)
        self.connection.__enter__()
        self.logger.info("Connect: Connecting...")

    def test(self):
        try:
            self.connection.session.execute("select 1")
            return True
        except Exception as e:
            raise ConnectionTestException(
                cause="Unable to connect to the server.", assistance="Check connection credentials."
            )<|MERGE_RESOLUTION|>--- conflicted
+++ resolved
@@ -30,21 +30,6 @@
         self.connection = None
 
     def postgres_conn_string(self, params):
-<<<<<<< HEAD
-        self.logger.info("Using postgres connection string...")
-        port = params.get("port", "")
-        params["port"] = port if port != "" else 5432
-        return "{type}://{user}:{password}@{host}:{port}/{db}".format(**params)
-
-    def mssql_conn_string(self, params):
-        self.logger.info("Using default connection string...")
-        connection_string = "{type}+pymssql://{user}:{password}@{host}:{port}/{db}".format(**params)
-        return connection_string
-
-    def default_conn_string(self, params):
-        self.logger.info("Using default connection string...")
-        return "{type}+mxodbc://{user}:{password}@{host}:{port}/{db}".format(**params)
-=======
         self.logger.info('Using PostgreSQL connection string...')
         port = params.get("port", "")
         params['port'] = port if port != "" else 5432
@@ -57,7 +42,6 @@
     def default_conn_string(self, params):
         self.logger.info('Using MySQL connection string...')
         return "mysql+mysqldb://{user}:{password}@{host}:{port}/{db}".format(**params)
->>>>>>> 02bcbc67
 
     def connect(self, params={}):
         username = params["credentials"]["username"]
@@ -68,25 +52,12 @@
         self.params["password"] = password
 
         type_connection_string = {
-<<<<<<< HEAD
-            "postgresql": Connection.postgres_conn_string,
-            "postgres": Connection.postgres_conn_string,
-            "mssql": Connection.mssql_conn_string,
-            "MSSQL": Connection.mssql_conn_string,
-        }
-
-        type = params.get("type", "unknown").lower()
-        self.conn_str = type_connection_string.get(type, Connection.default_conn_string)(
-            self, params
-        )
-=======
             'MSSQL': Connection.mssql_conn_string,
             'MySQL': Connection.default_conn_string,
             'PostgreSQL': Connection.postgres_conn_string
         }
 
         self.conn_str = type_connection_string.get(params['type'])(self, params)
->>>>>>> 02bcbc67
         self.connection = SQLConnection(self.conn_str)
         self.connection.__enter__()
         self.logger.info("Connect: Connecting...")
