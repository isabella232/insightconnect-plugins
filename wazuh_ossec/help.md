--- conflicted
+++ resolved
@@ -257,11 +257,7 @@
 
 |Name|Type|Default|Required|Description|Enum|
 |----|----|-------|--------|-----------|----|
-<<<<<<< HEAD
-|sort|string|None|False|Sorts the collection by a field or fields (separated by comma). Use +/- at the begining to ascending or descending order. Allowed sort fields: group, user, file, modificationDate, scanDate, and size|None|
-=======
-|sort|string|None|False|Sorts the collection by a field or fields (separated by comma). Use +/- at the beginning to ascending or descending order. Allowed sort fields\: group, user, file, modificationDate, scanDate, and size|None|
->>>>>>> d024b3ad
+|sort|string|None|False|Sorts the collection by a field or fields (separated by comma). Use +/- at the beginning to ascending or descending order. Allowed sort fields: group, user, file, modificationDate, scanDate, and size|None|
 |search|string|None|False|Looks for elements with the specified string|None|
 |sha1|string|None|False|Returns the files with the specified SHA1 hash|None|
 |hash|string|None|False|Returns the files with the specified hash (MD5 or SHA1)|None|
@@ -417,11 +413,7 @@
 
 |Name|Type|Default|Required|Description|Enum|
 |----|----|-------|--------|-----------|----|
-<<<<<<< HEAD
-|sort|string|None|False|Sorts the collection by a field or fields (separated by comma). Use +/- at the begining to ascending or descending order. Allowed sort fields: status, oldDay, event, and readDay|None|
-=======
-|sort|string|None|False|Sorts the collection by a field or fields (separated by comma). Use +/- at the beginning to ascending or descending order. Allowed sort fields\: status, oldDay, event, and readDay|None|
->>>>>>> d024b3ad
+|sort|string|None|False|Sorts the collection by a field or fields (separated by comma). Use +/- at the beginning to ascending or descending order. Allowed sort fields: status, oldDay, event, and readDay|None|
 |cis|string|None|False|Filters by CIS|None|
 |search|string|None|False|Looks for elements with the specified string|None|
 |pci|string|None|False|Filters by PCI requirement|None|
@@ -615,12 +607,8 @@
 
 # Version History
 
-<<<<<<< HEAD
-* 1.0.2 - Removed colon from variable names wazuh-modules_oscap and wazuh-modules_database
+* 2.0.0 - Removed colon from variable names wazuh-modules_oscap and wazuh-modules_database
 * 1.0.1 - New spec and help.md format for the Hub
-=======
-* 1.0.1 - New spec and help.md format for the Hub | Spelling fixes in descriptions
->>>>>>> d024b3ad
 * 1.0.0 - Update to v2 Python plugin architecture | Support web server mode | Update to new credential types
 * 0.1.1 - SSL bug fix in SDK
 * 0.1.0 - Initial plugin
