# Description

The [Windows Defender ATP](https://www.microsoft.com/en-us/windowsforbusiness/windows-atp) plugin allows preventative protection, post-breach detection, automated investigation, and response on Windows Defender Advanced Threat Protection enabled Office 365 instances.

This plugin utilizes the [Microsoft ATP API](https://docs.microsoft.com/en-us/windows/security/threat-protection/windows-defender-atp/use-apis).

# Key Features

* Trigger workflows on new security alerts
* Manage isolation of network resources
* Start virus scans
* Stop execution of malicious code

# Requirements

* Windows Defender Advanced Threat Protection application credentials
* Authentication and Resource URLs for your instance of Windows ATP

# Documentation

## Setup

The connection configuration accepts the following parameters:

|Name|Type|Default|Required|Description|Enum|
|----|----|-------|--------|-----------|----|
|auth_url|string|None|True|Server used to obtain OAuth token. Example\: https\://login.windows.net/{Azure Tenant ID}/oauth2/token|None|
|client_id|string|None|True|Client ID obtained from Windows Defender Security Center API settings|None|
|client_secret|string|None|True|Client secret obtained when authorizing an application to connect to Windows Defender|None|
|host|string|https\://wdatp-alertexporter-us.securitycenter.windows.com|True|Base URL for endpoints, e.g. https\://wdatp-alertexporter-us.securitycenter.windows.com|None|
|resource_url|string|https\://api.securitycenter.windows.com|False|This will be the server that will return information from the plug-in requests. This will typically be https\://graph.windows.net (for alert information) or https\://api.securitycenter.windows.com (for machine information and actions).|None|
|seconds_ago|integer|0|False|Seconds before the first run of the trigger to check for alerts. If left blank, the trigger will start scanning from the time the workflow begins.|None|

## Technical Details

### Actions

<<<<<<< HEAD
### Get Computer ID from Machine Name

This action is used to translate a machine name to computer ID.

#### Input

|Name|Type|Default|Required|Description|Enum|
|----|----|-------|--------|-----------|----|
|machine_name|string|None|True|Machine Name|None|

#### Output

|Name|Type|Required|Description|
|----|----|--------|-----------|
|machine_id|string|True|Machine ID|

Example output:

```
{
    "machine_name": "MyComputer"
}
```

### Get Machine ID from Alert
=======
#### Get Machine ID from Alert
>>>>>>> 4c00def4

This action is used to retrieve the machine ID related to an alert.

##### Input

|Name|Type|Default|Required|Description|Enum|
|----|----|-------|--------|-----------|----|
|alert_id|string|None|True|Alert ID to get a machine ID from|None|

##### Output

|Name|Type|Required|Description|
|----|----|--------|-----------|
|machine_information|machine_information_type|True|The machine ID related to the given Alert ID|

Example output:

```
{
   "machine_information":{
      "@odata.context":"https://api.securitycenter.windows.com/api/$metadata#Machines/$entity",
      "id":"c6944fa14970633xxxxxxxx104167ef12557a6f",
      "computerDnsName":"xxxxxxxx",
      "firstSeen":"2018-11-07T17:59:46.4708884Z",
      "lastSeen":"2018-11-28T07:29:48.8372663Z",
      "osPlatform":"Windows10",
      "lastIpAddress":"10.4.18.162",
      "lastExternalIpAddress":"128.177.65.3",
      "agentVersion":"10.4850.17134.191",
      "osBuild":17134,
      "healthStatus":"Active",
      "rbacGroupId":0,
      "riskScore":"Medium",
      "isAadJoined":false,
      "machineTags":[]
   }
}
```

#### Get File ID from Alert

This action is used to retrieve the file ID related to an alert.

##### Input

|Name|Type|Default|Required|Description|Enum|
|----|----|-------|--------|-----------|----|
|alert_id|string|None|True|Alert ID to get files from|None|

##### Output

|Name|Type|Required|Description|
|----|----|--------|-----------|
|file_information|file_information|True|The file ID related to the given alert ID|

Example output:

```
{
    "@odata.context": "https://api.securitycenter.windows.com/api/$metadata#Files",
    "value": [
        {
            "sha1": "654f19c41d9662cf86be21bf0af5a88c38c56a9d",
            "sha256": "2f905feec2798cee6f63da2c26758d86bfeaab954c01e20ac7085bf55fedde87",
            "md5": "82849dc81d94056224445ea73dc6153a",
            "globalPrevalence": 33,
            "globalFirstObserved": "2018-07-17T18:17:27.5909748Z",
            "globalLastObserved": "2018-08-06T16:07:12.9414137Z",
            "windowsDefenderAVThreatName": null,
            "size": 801112,
            "fileType": "PortableExecutable",
            "isPeFile": true,
            "filePublisher": null,
            "fileProductName": null,
            "signer": "Microsoft Windows",
            "issuer": "Microsoft Development PCA 2014",
            "signerHash": "9e284231a4d1c53fc8d4492b09f65116bf97447f",
            "isValidCertificate": true
        }
    ]
}
```

#### Isolate Machine

This action is used to isolate a machine from the network, but keep the connection to windows atp open.

##### Input

|Name|Type|Default|Required|Description|Enum|
|----|----|-------|--------|-----------|----|
|machine_id|string|None|True|Machine ID|None|
|isolation_type|string|None|True|Type of isolation to perform on target machine|['Full', 'Selective']|
|comment|string|None|True|Comment to associate with the isolation action|None|

##### Output

|Name|Type|Required|Description|
|----|----|--------|-----------|
|machine_isolation_response|machine_action_response|True|A response that includes the result of the action, and supplemental information about the action taken|

Example output:

```
{
    "@odata.context": "https://api.securitycenter.windows.com/api/$metadata#MachineActions/$entity",
    "id": "b89eb834-4578-496c-8be0-03f004061435",
    "type": "Isolate",
    "requestor": "user@example.com",
    "requestorComment": "Isolate machine due to alert 1234",
    "status": "InProgress",
    "machineId": "1e5bc9d7e413ddd7902c2932e418702b84d0cc07",
    "creationDateTimeUtc": "2017-12-04T12:12:18.9725659Z",
    "lastUpdateTimeUtc": "2017-12-04T12:12:18.9725659Z",
    "relatedFileInfo": null
}
```

#### Unisolate Machine

This action is used to restore network connectivity to a machine.

##### Input

|Name|Type|Default|Required|Description|Enum|
|----|----|-------|--------|-----------|----|
|machine_id|string|None|True|Machine ID|None|
|comment|string|None|True|Comment to associate with the unisolate action|None|

##### Output

|Name|Type|Required|Description|
|----|----|--------|-----------|
|machine_isolation_response|machine_action_response|True|A response that includes the result of the action, and supplemental information about the action taken|

Example output:

```
{
    "@odata.context": "https://api.securitycenter.windows.com/api/$metadata#MachineActions/$entity",
    "id": "b89eb834-4578-496c-8be0-03f004061435",
    "type": "Unisolate",
    "requestor": "user@example.com",
    "requestorComment": "Isolate machine due to alert 1234",
    "status": "InProgress",
    "machineId": "1e5bc9d7e413ddd7902c2932e418702b84d0cc07",
    "creationDateTimeUtc": "2017-12-04T12:12:18.9725659Z",
    "lastUpdateTimeUtc": "2017-12-04T12:12:18.9725659Z",
    "relatedFileInfo": null
}
```

#### Stop and Quarantine File

This action is used to stop the execution of a file on a machine and delete it.

##### Input

|Name|Type|Default|Required|Description|Enum|
|----|----|-------|--------|-----------|----|
|machine_id|string|None|True|Machine ID|None|
|comment|string|None|True|Comment to associate with the stop and quarantine action|None|
|sha1|string|None|True|SHA1 of the file to stop and quarantine on the machine|None|

##### Output

|Name|Type|Required|Description|
|----|----|--------|-----------|
|stop_and_quarantine_response|stop_and_quarantine_response|True|A response that includes the result of the action, and supplemental information about the action taken|

Example output:

```
{
  "@odata.context": "https://api.securitycenter.windows.com/api/$metadata#MachineActions/$entity",
  "id": "141408d1-384c-4c19-8b57-ba39e378011a",
  "type": "StopAndQuarantineFile",
  "requestor": "user@example.com",
  "requestorComment": "Stop and quarantine file on machine due to alert 441688558380765161_2136280442",
  "status": "InProgress",
  "machineId": "1e5bc9d7e413ddd7902c2932e418702b84d0cc07",
  "creationDateTimeUtc": "2018-12-04T12:15:04.3825985Z",
  "lastUpdateTimeUtc": "2018-12-04T12:15:04.3825985Z",
  "relatedFileInfo": {
      "fileIdentifier": "87662bc3d60e4200ceaf7aae249d1c343f4b83c9",
      "fileIdentifierType": "SHA1"
  }
}
```

#### Run Antivirus Scan

This action is used to initiate a Windows Defender antivirus scan on a machine.

##### Input

|Name|Type|Default|Required|Description|Enum|
|----|----|-------|--------|-----------|----|
|machine_id|string|None|True|Machine ID|None|
|comment|string|None|True|Comment to associate with the antivirus scan action|None|
|scan_type|string|None|True|The type of antivirus scan to run|['Full', 'Quick']|

##### Output

|Name|Type|Required|Description|
|----|----|--------|-----------|
|machine_action_response|machine_action_response|True|A response that includes the result of the action, and supplemental information about the action taken|

Example output:

```
{
    "@odata.context": "https://api.securitycenter.windows.com/api/$metadata#MachineActions/$entity",
    "id": "2e9da30d-27f6-4208-81f2-9cd3d67893ba",
    "type": "RunAntiVirusScan",
    "requestor": "user@example.com",
    "requestorComment": "Check machine for viruses due to alert 3212",
    "status": "InProgress",
    "machineId": "1e5bc9d7e413ddd7902c2932e418702b84d0cc07",
    "creationDateTimeUtc": "2018-12-04T12:18:27.1293487Z",
    "lastUpdateTimeUtc": "2018-12-04T12:18:27.1293487Z",
    "relatedFileInfo": null
}
```

#### Get Machine Action

This action is used to retrieve details about an action taken on a machine.

##### Input

|Name|Type|Default|Required|Description|Enum|
|----|----|-------|--------|-----------|----|
|action_id|string|None|True|Action ID|None|

##### Output

|Name|Type|Required|Description|
|----|----|--------|-----------|
|machine_action_response|machine_action_response|True|A response that includes the result of the action, and supplemental information about the action taken|

Example output:

```
{
    "@odata.context": "https://api.securitycenter.windows.com/api/$metadata#MachineActions/$entity",
    "id": "2e9da30d-27f6-4208-81f2-9cd3d67893ba",
    "type": "RunAntiVirusScan",
    "requestor": "user@example.com",
    "requestorComment": "Check machine for viruses due to alert 3212",
    "status": "InProgress",
    "machineId": "1e5bc9d7e413ddd7902c2932e418702b84d0cc07",
    "creationDateTimeUtc": "2018-12-04T12:18:27.1293487Z",
    "lastUpdateTimeUtc": "2018-12-04T12:18:27.1293487Z",
    "relatedFileInfo": null
}
```

### Triggers

#### Get Alerts for ID

This trigger is used to get alerts by ID.

##### Input

|Name|Type|Default|Required|Description|Enum|
|----|----|-------|--------|-----------|----|
|id|string|None|True|ID to get|None|

##### Output

|Name|Type|Required|Description|
|----|----|--------|-----------|
|results|[]alert|True|All alerts that match the given ID|

Example output:

```
{
   "results":[
      {
         "AlertTime":"2018-11-07T18:59:10.2582627Z",
         "ComputerDnsName":"xxxxxxxx",
         "AlertTitle":"Suspicious Powershell commandline",
         "Category":"SuspiciousActivity",
         "Severity":"Medium",
         "AlertId":"636772141692393966_614861963",
         "LinkToWDATP":"https://securitycenter.windows.com/alert/636772141692393966_614861963",
         "SHA1":"1b3b40fbc889fd4c645cc12c85d0805ac36ba254",
         "FileName":"powershell.exe",
         "FilePath":"C:\\Windows\\System32\\WindowsPowerShell\\v1.0",
         "IoaDefinitionId":"7f1c3609-a3ff-40e2-995b-c01770161d68",
         "AlertPart":0,
         "FullId":"636772141692393966_614861963:DEkMrsut7_rqWkwqIaCEcsytUIOl_Dvi56ShSB9wKco=",
         "LastProcessedTimeUtc":"2018-11-07T19:05:01.8993766Z",
         "Source":"EDR",
         "Md5":"95000560239032bc68b4c2fdfcdef913",
         "Sha256":"d3f8fade829d2b7bd596c4504a6dae5c034e789b6a3defbe013bda7d14466677",
         "LogOnUsers":"XXXXXXXX\\Administrator",
         "MachineName":"XXXXXX",
         "InternalIPv4List":"XXX.XXX.XXX.XXX",
         "InternalIPv6List":"XXXXXXXXXX",
         "FileHash":"1b3b40fbc889fd4c645cc12c85d0805ac36ba254",
         "DeviceID":"c6944fa14970633adeecbabc104167ef12557a6f",
         "Description":"A suspicious Powershell commandline was found on the machine. This commandline might be used during installation, exploration, or in some cases with lateral movement activities which are used by attackers to invoke modules, download external payloads, and get more information about the system. Attackers usually use Powershell to bypass security protection mechanisms by executing their payload in memory without touching the disk and leaving any trace.\r\nThe process powershell.exe was executing suspicious commandline \r\npowershell.exe  -NoExit -ExecutionPolicy Bypass -WindowStyle Hidden (New-Object System.Net.WebClient).DownloadFile('http://127.0.0.1/1.exe', 'C:\\test-WDATP-test\\invoice.exe'); Start-Process 'C:\\test-WDATP-test\\invoice.exe'",
         "ExternalId":"418AE8AD3F8A1B26F9D02B09E0583A0AEBAC93E7",
         "IocUniqueId":"DEkMrsut7_rqWkwqIaCEcsytUIOl_Dvi56ShSB9wKco="
      }
   ]
}
```

#### Get Alerts for Domain

This trigger is used to get alerts by domain.

##### Input

|Name|Type|Default|Required|Description|Enum|
|----|----|-------|--------|-----------|----|
|domain|string|None|True|Domain to get|None|

##### Output

|Name|Type|Required|Description|
|----|----|--------|-----------|
|results|[]alert|True|All alerts that match the given domain|

Example output:

```
{
   "results":[
      {
         "AlertTime":"2018-11-07T18:59:10.2582627Z",
         "ComputerDnsName":"xxxxxxxx",
         "AlertTitle":"Suspicious Powershell commandline",
         "Category":"SuspiciousActivity",
         "Severity":"Medium",
         "AlertId":"636772141692393966_614861963",
         "LinkToWDATP":"https://securitycenter.windows.com/alert/636772141692393966_614861963",
         "SHA1":"1b3b40fbc889fd4c645cc12c85d0805ac36ba254",
         "FileName":"powershell.exe",
         "FilePath":"C:\\Windows\\System32\\WindowsPowerShell\\v1.0",
         "IoaDefinitionId":"7f1c3609-a3ff-40e2-995b-c01770161d68",
         "AlertPart":0,
         "FullId":"636772141692393966_614861963:DEkMrsut7_rqWkwqIaCEcsytUIOl_Dvi56ShSB9wKco=",
         "LastProcessedTimeUtc":"2018-11-07T19:05:01.8993766Z",
         "Source":"EDR",
         "Md5":"95000560239032bc68b4c2fdfcdef913",
         "Sha256":"d3f8fade829d2b7bd596c4504a6dae5c034e789b6a3defbe013bda7d14466677",
         "LogOnUsers":"XXXXXXXX\\Administrator",
         "MachineName":"XXXXXX",
         "InternalIPv4List":"XXX.XXX.XXX.XXX",
         "InternalIPv6List":"XXXXXXXXXX",
         "FileHash":"1b3b40fbc889fd4c645cc12c85d0805ac36ba254",
         "DeviceID":"c6944fa14970633adeecbabc104167ef12557a6f",
         "Description":"A suspicious Powershell commandline was found on the machine. This commandline might be used during installation, exploration, or in some cases with lateral movement activities which are used by attackers to invoke modules, download external payloads, and get more information about the system. Attackers usually use Powershell to bypass security protection mechanisms by executing their payload in memory without touching the disk and leaving any trace.\r\nThe process powershell.exe was executing suspicious commandline \r\npowershell.exe  -NoExit -ExecutionPolicy Bypass -WindowStyle Hidden (New-Object System.Net.WebClient).DownloadFile('http://127.0.0.1/1.exe', 'C:\\test-WDATP-test\\invoice.exe'); Start-Process 'C:\\test-WDATP-test\\invoice.exe'",
         "ExternalId":"418AE8AD3F8A1B26F9D02B09E0583A0AEBAC93E7",
         "IocUniqueId":"DEkMrsut7_rqWkwqIaCEcsytUIOl_Dvi56ShSB9wKco="
      }
   ]
}
```

#### Get Alerts for Actor

This trigger is used to get alerts by an actor.

##### Input

|Name|Type|Default|Required|Description|Enum|
|----|----|-------|--------|-----------|----|
|actor|string|None|True|Actor to get|None|

##### Output

|Name|Type|Required|Description|
|----|----|--------|-----------|
|results|[]alert|True|All alerts that match the given actor|

Example output:

```
{
   "results":[
      {
         "AlertTime":"2018-11-07T18:59:10.2582627Z",
         "ComputerDnsName":"xxxxxxxx",
         "AlertTitle":"Suspicious Powershell commandline",
         "Category":"SuspiciousActivity",
         "Severity":"Medium",
         "AlertId":"636772141692393966_614861963",
         "LinkToWDATP":"https://securitycenter.windows.com/alert/636772141692393966_614861963",
         "SHA1":"1b3b40fbc889fd4c645cc12c85d0805ac36ba254",
         "FileName":"powershell.exe",
         "FilePath":"C:\\Windows\\System32\\WindowsPowerShell\\v1.0",
         "IoaDefinitionId":"7f1c3609-a3ff-40e2-995b-c01770161d68",
         "AlertPart":0,
         "FullId":"636772141692393966_614861963:DEkMrsut7_rqWkwqIaCEcsytUIOl_Dvi56ShSB9wKco=",
         "LastProcessedTimeUtc":"2018-11-07T19:05:01.8993766Z",
         "Source":"EDR",
         "Md5":"95000560239032bc68b4c2fdfcdef913",
         "Sha256":"d3f8fade829d2b7bd596c4504a6dae5c034e789b6a3defbe013bda7d14466677",
         "LogOnUsers":"XXXXXXXX\\Administrator",
         "MachineName":"XXXXXX",
         "InternalIPv4List":"XXX.XXX.XXX.XXX",
         "InternalIPv6List":"XXXXXXXXXX",
         "FileHash":"1b3b40fbc889fd4c645cc12c85d0805ac36ba254",
         "DeviceID":"c6944fa14970633adeecbabc104167ef12557a6f",
         "Description":"A suspicious Powershell commandline was found on the machine. This commandline might be used during installation, exploration, or in some cases with lateral movement activities which are used by attackers to invoke modules, download external payloads, and get more information about the system. Attackers usually use Powershell to bypass security protection mechanisms by executing their payload in memory without touching the disk and leaving any trace.\r\nThe process powershell.exe was executing suspicious commandline \r\npowershell.exe  -NoExit -ExecutionPolicy Bypass -WindowStyle Hidden (New-Object System.Net.WebClient).DownloadFile('http://127.0.0.1/1.exe', 'C:\\test-WDATP-test\\invoice.exe'); Start-Process 'C:\\test-WDATP-test\\invoice.exe'",
         "ExternalId":"418AE8AD3F8A1B26F9D02B09E0583A0AEBAC93E7",
         "IocUniqueId":"DEkMrsut7_rqWkwqIaCEcsytUIOl_Dvi56ShSB9wKco="
      }
   ]
}
```

#### Get Alerts by File Name

This trigger is used to get alerts by file name.

##### Input

|Name|Type|Default|Required|Description|Enum|
|----|----|-------|--------|-----------|----|
|filename|string|None|True|File name to get|None|

##### Output

|Name|Type|Required|Description|
|----|----|--------|-----------|
|results|[]alert|True|All alerts that match the given file name|

Example output:

```
{
   "results":[
      {
         "AlertTime":"2018-11-07T18:59:10.2582627Z",
         "ComputerDnsName":"xxxxxxxx",
         "AlertTitle":"Suspicious Powershell commandline",
         "Category":"SuspiciousActivity",
         "Severity":"Medium",
         "AlertId":"636772141692393966_614861963",
         "LinkToWDATP":"https://securitycenter.windows.com/alert/636772141692393966_614861963",
         "SHA1":"1b3b40fbc889fd4c645cc12c85d0805ac36ba254",
         "FileName":"powershell.exe",
         "FilePath":"C:\\Windows\\System32\\WindowsPowerShell\\v1.0",
         "IoaDefinitionId":"7f1c3609-a3ff-40e2-995b-c01770161d68",
         "AlertPart":0,
         "FullId":"636772141692393966_614861963:DEkMrsut7_rqWkwqIaCEcsytUIOl_Dvi56ShSB9wKco=",
         "LastProcessedTimeUtc":"2018-11-07T19:05:01.8993766Z",
         "Source":"EDR",
         "Md5":"95000560239032bc68b4c2fdfcdef913",
         "Sha256":"d3f8fade829d2b7bd596c4504a6dae5c034e789b6a3defbe013bda7d14466677",
         "LogOnUsers":"XXXXXXXX\\Administrator",
         "MachineName":"XXXXXX",
         "InternalIPv4List":"XXX.XXX.XXX.XXX",
         "InternalIPv6List":"XXXXXXXXXX",
         "FileHash":"1b3b40fbc889fd4c645cc12c85d0805ac36ba254",
         "DeviceID":"c6944fa14970633adeecbabc104167ef12557a6f",
         "Description":"A suspicious Powershell commandline was found on the machine. This commandline might be used during installation, exploration, or in some cases with lateral movement activities which are used by attackers to invoke modules, download external payloads, and get more information about the system. Attackers usually use Powershell to bypass security protection mechanisms by executing their payload in memory without touching the disk and leaving any trace.\r\nThe process powershell.exe was executing suspicious commandline \r\npowershell.exe  -NoExit -ExecutionPolicy Bypass -WindowStyle Hidden (New-Object System.Net.WebClient).DownloadFile('http://127.0.0.1/1.exe', 'C:\\test-WDATP-test\\invoice.exe'); Start-Process 'C:\\test-WDATP-test\\invoice.exe'",
         "ExternalId":"418AE8AD3F8A1B26F9D02B09E0583A0AEBAC93E7",
         "IocUniqueId":"DEkMrsut7_rqWkwqIaCEcsytUIOl_Dvi56ShSB9wKco="
      }
   ]
}
```

#### Get Alerts Matching Key

This trigger is used to get alerts that match a given key to its value.

##### Input

|Name|Type|Default|Required|Description|Enum|
|----|----|-------|--------|-----------|----|
|key|string|None|True|The key to look for in the alert|None|
|value|string|None|True|The value to look for in the alert|None|

##### Output

|Name|Type|Required|Description|
|----|----|--------|-----------|
|results|[]alert|True|All alerts that contain the given key and match its value|

Example output:

```
{
   "results":[
      {
         "AlertTime":"2018-11-07T18:59:10.2582627Z",
         "ComputerDnsName":"xxxxxxxx",
         "AlertTitle":"Suspicious Powershell commandline",
         "Category":"SuspiciousActivity",
         "Severity":"Medium",
         "AlertId":"636772141692393966_614861963",
         "LinkToWDATP":"https://securitycenter.windows.com/alert/636772141692393966_614861963",
         "SHA1":"1b3b40fbc889fd4c645cc12c85d0805ac36ba254",
         "FileName":"powershell.exe",
         "FilePath":"C:\\Windows\\System32\\WindowsPowerShell\\v1.0",
         "IoaDefinitionId":"7f1c3609-a3ff-40e2-995b-c01770161d68",
         "AlertPart":0,
         "FullId":"636772141692393966_614861963:DEkMrsut7_rqWkwqIaCEcsytUIOl_Dvi56ShSB9wKco=",
         "LastProcessedTimeUtc":"2018-11-07T19:05:01.8993766Z",
         "Source":"EDR",
         "Md5":"95000560239032bc68b4c2fdfcdef913",
         "Sha256":"d3f8fade829d2b7bd596c4504a6dae5c034e789b6a3defbe013bda7d14466677",
         "LogOnUsers":"XXXXXXXX\\Administrator",
         "MachineName":"XXXXXX",
         "InternalIPv4List":"XXX.XXX.XXX.XXX",
         "InternalIPv6List":"XXXXXXXXXX",
         "FileHash":"1b3b40fbc889fd4c645cc12c85d0805ac36ba254",
         "DeviceID":"c6944fa14970633adeecbabc104167ef12557a6f",
         "Description":"A suspicious Powershell commandline was found on the machine. This commandline might be used during installation, exploration, or in some cases with lateral movement activities which are used by attackers to invoke modules, download external payloads, and get more information about the system. Attackers usually use Powershell to bypass security protection mechanisms by executing their payload in memory without touching the disk and leaving any trace.\r\nThe process powershell.exe was executing suspicious commandline \r\npowershell.exe  -NoExit -ExecutionPolicy Bypass -WindowStyle Hidden (New-Object System.Net.WebClient).DownloadFile('http://127.0.0.1/1.exe', 'C:\\test-WDATP-test\\invoice.exe'); Start-Process 'C:\\test-WDATP-test\\invoice.exe'",
         "ExternalId":"418AE8AD3F8A1B26F9D02B09E0583A0AEBAC93E7",
         "IocUniqueId":"DEkMrsut7_rqWkwqIaCEcsytUIOl_Dvi56ShSB9wKco="
      }
   ]
}
```

#### Get Alerts

This trigger is used to return all new alerts.

##### Input

|Name|Type|Default|Required|Description|Enum|
|----|----|-------|--------|-----------|----|
|frequency|integer|5|False|Poll frequency in seconds|None|

##### Output

|Name|Type|Required|Description|
|----|----|--------|-----------|
|results|[]alert|True|All new alerts are returned|

Example output:

```
{
   "results":[
      {
         "AlertTime":"2018-11-07T18:59:10.2582627Z",
         "ComputerDnsName":"xxxxxxxx",
         "AlertTitle":"Suspicious Powershell commandline",
         "Category":"SuspiciousActivity",
         "Severity":"Medium",
         "AlertId":"636772141692393966_614861963",
         "LinkToWDATP":"https://securitycenter.windows.com/alert/636772141692393966_614861963",
         "SHA1":"1b3b40fbc889fd4c645cc12c85d0805ac36ba254",
         "FileName":"powershell.exe",
         "FilePath":"C:\\Windows\\System32\\WindowsPowerShell\\v1.0",
         "IoaDefinitionId":"7f1c3609-a3ff-40e2-995b-c01770161d68",
         "AlertPart":0,
         "FullId":"636772141692393966_614861963:DEkMrsut7_rqWkwqIaCEcsytUIOl_Dvi56ShSB9wKco=",
         "LastProcessedTimeUtc":"2018-11-07T19:05:01.8993766Z",
         "Source":"EDR",
         "Md5":"95000560239032bc68b4c2fdfcdef913",
         "Sha256":"d3f8fade829d2b7bd596c4504a6dae5c034e789b6a3defbe013bda7d14466677",
         "LogOnUsers":"XXXXXXXX\\Administrator",
         "MachineName":"XXXXXX",
         "InternalIPv4List":"XXX.XXX.XXX.XXX",
         "InternalIPv6List":"XXXXXXXXXX",
         "FileHash":"1b3b40fbc889fd4c645cc12c85d0805ac36ba254",
         "DeviceID":"c6944fa14970633adeecbabc104167ef12557a6f",
         "Description":"A suspicious Powershell commandline was found on the machine. This commandline might be used during installation, exploration, or in some cases with lateral movement activities which are used by attackers to invoke modules, download external payloads, and get more information about the system. Attackers usually use Powershell to bypass security protection mechanisms by executing their payload in memory without touching the disk and leaving any trace.\r\nThe process powershell.exe was executing suspicious commandline \r\npowershell.exe  -NoExit -ExecutionPolicy Bypass -WindowStyle Hidden (New-Object System.Net.WebClient).DownloadFile('http://127.0.0.1/1.exe', 'C:\\test-WDATP-test\\invoice.exe'); Start-Process 'C:\\test-WDATP-test\\invoice.exe'",
         "ExternalId":"418AE8AD3F8A1B26F9D02B09E0583A0AEBAC93E7",
         "IocUniqueId":"DEkMrsut7_rqWkwqIaCEcsytUIOl_Dvi56ShSB9wKco="
      }
   ]
}
```

### Custom Output Types

_This plugin does not contain any custom output types._

## Troubleshooting

This plugin does not contain any troubleshooting information.

# Version History

* 1.5.1 - New spec and help.md format for the Hub
* 1.5.0 - Fix issue where triggers always returned a blank payload
<<<<<<< HEAD
* 1.6.0 - New action Get Machine ID from Alert
=======
* 1.4.0 - New trigger Get Alerts | New action Get Machine Action
* 1.3.0 - New actions Stop and Quarantine File and Run Antivirus Scan
* 1.2.0 - New action Get File IDs from Alert
* 1.1.0 - New actions Get Machine ID from Alert, Isolate Machine, and Unisolate Machine
* 1.0.0 - Initial plugin
>>>>>>> 4c00def4

# Links

## References

* [Windows Defender ATP](https://www.microsoft.com/en-us/windowsforbusiness/windows-atp)
* [Windows Defender ATP API Start Page](https://docs.microsoft.com/en-us/windows/security/threat-protection/windows-defender-atp/use-apis)
* [Windows Defender ATP API Endpoints](https://docs.microsoft.com/en-us/windows/security/threat-protection/windows-defender-atp/exposed-apis-list)
<|MERGE_RESOLUTION|>--- conflicted
+++ resolved
@@ -35,7 +35,6 @@
 
 ### Actions
 
-<<<<<<< HEAD
 ### Get Computer ID from Machine Name
 
 This action is used to translate a machine name to computer ID.
@@ -61,9 +60,6 @@
 ```
 
 ### Get Machine ID from Alert
-=======
-#### Get Machine ID from Alert
->>>>>>> 4c00def4
 
 This action is used to retrieve the machine ID related to an alert.
 
@@ -653,17 +649,14 @@
 
 # Version History
 
+* 1.6.0 - New action Get Machine ID from Alert
 * 1.5.1 - New spec and help.md format for the Hub
 * 1.5.0 - Fix issue where triggers always returned a blank payload
-<<<<<<< HEAD
-* 1.6.0 - New action Get Machine ID from Alert
-=======
 * 1.4.0 - New trigger Get Alerts | New action Get Machine Action
 * 1.3.0 - New actions Stop and Quarantine File and Run Antivirus Scan
 * 1.2.0 - New action Get File IDs from Alert
 * 1.1.0 - New actions Get Machine ID from Alert, Isolate Machine, and Unisolate Machine
 * 1.0.0 - Initial plugin
->>>>>>> 4c00def4
 
 # Links
 
