--- conflicted
+++ resolved
@@ -5,11 +5,7 @@
 title: Anomali ThreatStream
 description: Anomali ThreatStream operationalizes threat intelligence, automating collection
   and integration that enables security teams to analyze and respond to threats
-<<<<<<< HEAD
 version: 3.1.0
-=======
-version: 3.0.2
->>>>>>> 4c00def4
 vendor: rapid7
 support: community
 status: []
