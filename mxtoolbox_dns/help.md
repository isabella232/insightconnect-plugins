--- conflicted
+++ resolved
@@ -1,15 +1,10 @@
 # Description
 
-<<<<<<< HEAD
 Manage email server configurations and troubleshoot email delivery issues.
 Review email delivery information to increase confidence emails are sent by the real IP of the domain.
 DMARC, SPF and DKIM compliance and DMARC policy management for email servers.
 [mxtoolbox_dns](https://www.mxtoolbox.com) is a Interface with MxToolBox DNS lookup API.
 This plugin utilizes the [mxtoolbox_dns API](https//api.mxtoolbox.com).
-=======
-[MXToolBox DNS](https://www.mxtoolbox.com) is a Interface with MxToolBox DNS lookup API
-This plugin utilizes the [MXToolBox DNS API](https://mxtoolbox.com/c/products/mxtoolboxapi).
->>>>>>> 28b81d82
 
 # Key Features
 
