--- conflicted
+++ resolved
@@ -4,12 +4,8 @@
 
 # Key Features
 
-<<<<<<< HEAD
-* Network Access Point Management
-=======
 * Provision and deprovision users in your LastPass Enterprise account
 * Add and remove users from groups in your LastPass Enterprise account
->>>>>>> fc47e5da
 
 # Requirements
 
