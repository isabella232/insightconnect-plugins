# Description

[Jira](https://www.atlassian.com/software/jira) is an issue tracking product developed by Atlassian that allows teams to plan, track, and release great software. This plugin uses the [Jira REST API](https://developer.atlassian.com/cloud/jira/platform/rest/v2/) to programmatically manage and create issues and users. The Jira REST API supports the Jira Software, Jira Server, and Jira Help Desk products from Atlassian.

# Key Features

<<<<<<< HEAD
* Ticket Management
* Reporting
* Planning and Delegation
=======
* Create, find, edit, comment, and generally manage your Jira tickets through the Jira REST API
* Assign issues to users
* Find and create new users in your Jira instance
>>>>>>> fc47e5da

# Requirements

* User Name and Password
* Jira server

# Documentation

## Setup

The connection configuration accepts the following parameters:

|Name|Type|Default|Required|Description|Enum|
|----|----|-------|--------|-----------|----|
|credentials|credential_username_password|None|True|Username and API key|None|
|url|string|https://company.atlassian.net|False|Jira URL, e.g. https://company.atlassian.net|None|

## Technical Details

### Actions

#### Find Issues

This action is used to search for issues.

##### Input

|Name|Type|Default|Required|Description|Enum|
|----|----|-------|--------|-----------|----|
|max|integer|10|True|Max results to return|None|
|jql|string|None|True|JQL search string to use|None|

##### Output

|Name|Type|Required|Description|
|----|----|--------|-----------|
|issues|[]issue|False|The list of found issues|

Example output:

```
{
  "issues": [{
      "id": "10001",
      "key": "PT-2",
      "url": "https://komand-demo2.atlassian.net/browse/PT-2",
      "summary": "Test ticket for the plugin-test project",
      "description": "A test ticket",
      "status": "To Do",
      "reporter": "Mike Rinehart",
      "created_at": "2018-10-29T12:58:11.222-0500",
      "updated_at": "2018-10-29T13:06:31.250-0500",
      "labels": ["Needs_test"],
      "fields": {}
  }]
}
```

#### Add Attachment to Issue

This action is used to add an attachment to an issue in Jira.

##### Input

|Name|Type|Default|Required|Description|Enum|
|----|----|-------|--------|-----------|----|
|attachment_filename|string|None|True|Attachment filename. Must end with a filetype extension if possible|None|
|id|string|None|True|Issue ID|None|
|attachment_bytes|bytes|None|True|Attachment bytes|None|

##### Output

|Name|Type|Required|Description|
|----|----|--------|-----------|
|id|string|False|ID of attachment|

Example output:

```
{
  "id": "10001"
}
```

#### Transition Issue

This action is used to transition an issue.

##### Input

|Name|Type|Default|Required|Description|Enum|
|----|----|-------|--------|-----------|----|
|comment|string|None|False|Comment to add|None|
|fields|object|None|False|Custom fields to assign. Fields used must be present on the screen used for project, issue, and transition type e.g: { "field1": { "attribute1": "value1" }, "field2": { "attribute2": "value2" }}|None|
|id|string|None|True|Issue ID|None|
|transition|string|None|True|ID or name of transition to perform, e.g. In Progress|None|

##### Output

|Name|Type|Required|Description|
|----|----|--------|-----------|
|success|boolean|False|True if successful|

Example output:

```
{
  "success": true
}
```

#### Delete User

This action is used to delete a user account.

##### Input

|Name|Type|Default|Required|Description|Enum|
|----|----|-------|--------|-----------|----|
|username|string|None|True|Username|None|

##### Output

|Name|Type|Required|Description|
|----|----|--------|-----------|
|success|boolean|False|True if successful|

Example output:

```
{
  "success": true
}
```

#### Assign Issue

This action is used to assign an issue to a user.

##### Input

|Name|Type|Default|Required|Description|Enum|
|----|----|-------|--------|-----------|----|
|assignee|string|None|True|Username of assignee|None|
|id|string|None|True|Issue ID|None|

##### Output

|Name|Type|Required|Description|
|----|----|--------|-----------|
|success|boolean|False|True if successful|

Example output:

```
{
  "success": true
}
```

#### Create Issue

This action is used to create an issue in Jira.

##### Input

|Name|Type|Default|Required|Description|Enum|
|----|----|-------|--------|-----------|----|
|attachment_bytes|bytes|None|False|Attachment bytes|None|
|attachment_filename|string|None|False|Attachment filename|None|
|description|string||False|Issue description|None|
|fields|object|None|False|Custom fields to assign. Fields used must be present on the same screen as the Create screen in Jira|None|
|project|string|None|True|Project ID|None|
|summary|string|None|False|Issue summary|None|
|type|string|Task|False|Issue type. Typical issues type include Task, Story, Epic, Bug. You can also specify a custom issue type. This input is case-sensitive|None|

##### Output

|Name|Type|Required|Description|
|----|----|--------|-----------|
|issue|issue|False|Created issue|

Example output:

```
{
  "id": "10001",
  "key": "PT-2",
  "url": "https://komand-demo2.atlassian.net/browse/PT-2",
  "summary": "Test ticket for the plugin-test project",
  "description": "A test ticket",
  "status": "To Do",
  "resolution": "",
  "reporter": "Mike Rinehart",
  "assignee": "",
  "created_at": "2018-10-29T12:58:11.222-0500",
  "updated_at": "2018-10-29T12:58:11.222-0500",
  "resolved_at": "",
  "labels": [],
  "fields": {}
}
```

#### Create User

This action is used to create a user account.

##### Input

|Name|Type|Default|Required|Description|Enum|
|----|----|-------|--------|-----------|----|
|username|string|None|True|Username|None|
|password|string|None|False|Password|None|
|email|string|None|True|Email|None|
|notify|boolean|False|True|Notify if true|[True, False]|

##### Output

|Name|Type|Required|Description|
|----|----|--------|-----------|
|success|boolean|False|True if successful|

Example output:

```
{
  "success": true
}
```

#### Label Issue

This action is used to label an issue.

##### Input

|Name|Type|Default|Required|Description|Enum|
|----|----|-------|--------|-----------|----|
|id|string|None|True|Issue ID|None|
|label|string|None|True|Label to add. To add multiple labels, separate by commas|None|

##### Output

|Name|Type|Required|Description|
|----|----|--------|-----------|
|success|boolean|False|True if successful|

Example output:

```
{
  "success": true
}
```

#### Find Users

This action is used to find users.

##### Input

|Name|Type|Default|Required|Description|Enum|
|----|----|-------|--------|-----------|----|
|query|string|None|True|Query String, e.g. Joe|None|
|max|integer|10|True|Max results to return|None|

##### Output

|Name|Type|Required|Description|
|----|----|--------|-----------|
|users|[]user|False|The list of found users|

Example output:

```
{
  "users": [{
      "name": "mrinehart",
      "email_address": "mrinehart@example.com",
      "display_name": "Mike Test",
      "active": true
  }]
}
```

#### Comment Issue

This action is used to comment on an issue.

##### Input

|Name|Type|Default|Required|Description|Enum|
|----|----|-------|--------|-----------|----|
|comment|string|None|True|Comment to add|None|
|id|string|None|True|Issue ID|None|

##### Output

|Name|Type|Required|Description|
|----|----|--------|-----------|
|comment_id|string|False|Comment ID|

Example output:

```
{
  "comment_id": "10000"
}
```

#### Get Issue

This action is used to retrieve an issue.

##### Input

|Name|Type|Default|Required|Description|Enum|
|----|----|-------|--------|-----------|----|
|id|string|None|True|Issue ID|None|

##### Output

|Name|Type|Required|Description|
|----|----|--------|-----------|
|found|boolean|False|True if found|
|issue|issue|False|Issue|

Example output:

```
{
  "found": true,
  "issue": {
      "id": "10001",
      "key": "PT-2",
      "url": "https://komand-demo2.atlassian.net/browse/PT-2",
      "summary": "Test ticket for the plugin-test project",
      "description": "A test ticket",
      "status": "To Do",
      "resolution": "",
      "reporter": "Mike Rinehart",
      "assignee": "",
      "created_at": "2018-10-29T12:58:11.222-0500",
      "updated_at": "2018-10-29T13:06:31.250-0500",
      "resolved_at": "",
      "labels": ["Needs_test"],
      "fields": {
          "issuetype": {
              "self": "https://komand-demo2.atlassian.net/rest/api/2/issuetype/10002",
              "id": "10002",
              "description": "A task that needs to be done.",
              "iconUrl": "https://komand-demo2.atlassian.net/secure/viewavatar?size=xsmall&avatarId=10318&avatarType=issuetype",
              "name": "Task",
              "subtask": false,
              "avatarId": 10318
          },
          "timespent": null,
          "project": {
              "self": "https://komand-demo2.atlassian.net/rest/api/2/project/10000",
              "id": "10000",
              "key": "PT",
              "name": "plugin-test",
              "projectTypeKey": "software",
              "avatarUrls": {
                  "48x48": "",
                  "24x24": "",
                  "16x16": "",
                  "32x32": ""
              }
          },
          "fixVersions": [],
          "aggregatetimespent": null,
          "resolution": null,
          "resolutiondate": null,
          "workratio": -1,
          "lastViewed": null,
          "watches": {
              "self": "https://komand-demo2.atlassian.net/rest/api/2/issue/PT-2/watchers",
              "watchCount": 1,
              "isWatching": true
          },
          "created": "2018-10-29T12:58:11.222-0500",
          "customfield_10020": [],
          "customfield_10021": "0|i00007:",
          "customfield_10022": [],
          "priority": {
              "self": "https://komand-demo2.atlassian.net/rest/api/2/priority/3",
              "iconUrl": "https://komand-demo2.atlassian.net/images/icons/priorities/medium.svg",
              "name": "Medium",
              "id": "3"
          },
          "labels": ["Needs_test"],
          "customfield_10016": null,
          "customfield_10017": {
              "hasEpicLinkFieldDependency": false,
              "showField": false,
              "nonEditableReason": {
                  "reason": "PLUGIN_LICENSE_ERROR",
                  "message": "Portfolio for Jira must be licensed for the Parent Link to be available."
              }
          },
          "customfield_10018": null,
          "customfield_10019": null,
          "aggregatetimeoriginalestimate": null,
          "timeestimate": null,
          "versions": [],
          "issuelinks": [],
          "assignee": null,
          "updated": "2018-10-29T13:06:31.250-0500",
          "status": {
              "self": "https://komand-demo2.atlassian.net/rest/api/2/status/10001",
              "description": "",
              "iconUrl": "https://komand-demo2.atlassian.net/",
              "name": "To Do",
              "id": "10001",
              "statusCategory": {
                  "self": "https://komand-demo2.atlassian.net/rest/api/2/statuscategory/2",
                  "id": 2,
                  "key": "new",
                  "colorName": "blue-gray",
                  "name": "To Do"
              }
          },
          "components": [],
          "timeoriginalestimate": null,
          "description": "A test ticket",
          "customfield_10010": null,
          "customfield_10014": null,
          "timetracking": {},
          "customfield_10015": null,
          "customfield_10005": null,
          "customfield_10006": null,
          "security": null,
          "customfield_10007": null,
          "customfield_10008": null,
          "customfield_10009": null,
          "attachment": [],
          "aggregatetimeestimate": null,
          "summary": "Test ticket for the plugin-test project",
          "creator": {
              "self": "https://komand-demo2.atlassian.net/rest/api/2/user?username=admin",
              "name": "admin",
              "key": "admin",
              "accountId": "5bd733f3f8460347a10cbdd9",
              "emailAddress": "bob_ross@example.com",
              "avatarUrls": {
                  "48x48": "",
                  "24x24": "",
                  "16x16": "",
                  "32x32": ""
              },
              "displayName": "Mike Rinehart",
              "active": true,
              "timeZone": "America/Chicago"
          },
          "subtasks": [],
          "reporter": {
              "self": "https://komand-demo2.atlassian.net/rest/api/2/user?username=admin",
              "name": "admin",
              "key": "admin",
              "accountId": "5bd733f3f8460347a10cbdd9",
              "emailAddress": "bob_ross@example.com",
              "avatarUrls": {
                  "48x48": "",
                  "24x24": "",
                  "16x16": "",
                  "32x32": ""
              },
              "displayName": "Mike Rinehart",
              "active": true,
              "timeZone": "America/Chicago"
          },
          "aggregateprogress": {
              "progress": 0,
              "total": 0
          },
          "customfield_10000": "{}",
          "environment": null,
          "duedate": null,
          "progress": {
              "progress": 0,
              "total": 0
          },
          "votes": {
              "self": "https://komand-demo2.atlassian.net/rest/api/2/issue/PT-2/votes",
              "votes": 0,
              "hasVoted": false
          },
          "comment": {
              "comments": [{
                  "self": "https://komand-demo2.atlassian.net/rest/api/2/issue/10001/comment/10000",
                  "id": "10000",
                  "author": {
                      "self": "https://komand-demo2.atlassian.net/rest/api/2/user?username=admin",
                      "name": "admin",
                      "key": "admin",
                      "accountId": "5bd733f3f8460347a10cbdd9",
                      "emailAddress": "bob_ross@example.com",
                      "avatarUrls": {
                          "48x48": "",
                          "24x24": "",
                          "16x16": "",
                          "32x32": ""
                      },
                      "displayName": "Mike Rinehart",
                      "active": true,
                      "timeZone": "America/Chicago"
                  },
                  "body": "Needs additional testing",
                  "updateAuthor": {
                      "self": "https://komand-demo2.atlassian.net/rest/api/2/user?username=admin",
                      "name": "admin",
                      "key": "admin",
                      "accountId": "5bd733f3f8460347a10cbdd9",
                      "emailAddress": "bob_ross@example.com",
                      "avatarUrls": {
                          "48x48": "",
                          "24x24": "",
                          "16x16": "",
                          "32x32": ""
                      },
                      "displayName": "Mike Rinehart",
                      "active": true,
                      "timeZone": "America/Chicago"
                  },
                  "created": "2018-10-29T13:06:31.250-0500",
                  "updated": "2018-10-29T13:06:31.250-0500",
                  "jsdPublic": true
              }],
              "maxResults": 1,
              "total": 1,
              "startAt": 0
          },
          "worklog": {
              "startAt": 0,
              "maxResults": 20,
              "total": 0,
              "worklogs": []
          }
      }
  }
}
```

#### Get Comments

This action is used to retrieve all comments on an issue.

##### Input

|Name|Type|Default|Required|Description|Enum|
|----|----|-------|--------|-----------|----|
|id|string|None|True|Issue ID|None|

##### Output

|Name|Type|Required|Description|
|----|----|--------|-----------|
|count|integer|False|Count of comments found|
|comments|[]comment|False|Comments|

Example output:

```
{
  "count": 1,
  "comments": [{
      "self": "https://komand-demo2.atlassian.net/rest/api/2/issue/10001/comment/10000",
      "id": "10000",
      "author": {
          "name": "admin",
          "email_address": "bob_ross@example.com",
          "display_name": "Mike Rinehart",
          "active": true
      },
      "body": "Needs additional testing",
      "updateAuthor": {
          "self": "https://komand-demo2.atlassian.net/rest/api/2/user?username=admin",
          "name": "admin",
          "key": "admin",
          "accountId": "5bd733f3f8460347a10cbdd9",
          "emailAddress": "bob_ross@example.com",
          "avatarUrls": {
              "48x48": "",
              "24x24": "",
              "16x16": "",
              "32x32": ""
          },
          "displayName": "Mike Rinehart",
          "active": true,
          "timeZone": "America/Chicago"
      },
      "created": "2018-10-29T13:06:31.250-0500",
      "updated": "2018-10-29T13:06:31.250-0500",
      "jsdPublic": true
  }]
}
```

#### Edit Issue

This action is used to edit an issue within Jira.

##### Input

|Name|Type|Default|Required|Description|Enum|
|----|----|-------|--------|-----------|----|
|id|string|None|True|Issue ID|None|
|notify|boolean|True|True|Will send a notification email about the issue updated. Admin and project admins credentials need to be used to disable the notification|None|
|summary|string|None|False|Summary field on the issue|None|
|description|string|None|False|Description field on the issue|None|
|fields|object|None|False|An object of fields and values to change|None|
|update|object|None|False|An object that contains update operations to apply|None|

Example input:

Making an update to custom fields in the `fields` parameter:

```
{
  "customfield_10200" : {"value" : "Test 1"},
  "customfield_10201" :{"value" : "Value 1"}
}
```

Update the assignee in the `field` parameter

```
{
   "assignee":{"name":"harry"}
}
```

Using the `update` parameter

```
{
  "components" : [{"add" : {"name" : "Engine"}}]
}
```

Updating multiple fields with the `update` parameter

```
{
  "components" : [{"remove" : {"name" : "Trans/A"}}, {"add" : {"name" : "Trans/M"}}],
  "assignee" : [{"set" : {"name" : "harry"}}],
  "summary" : [{"set" : "Big block Chevy"}]
}
```

Additional information can be found [here](https://developer.atlassian.com/server/jira/platform/jira-rest-api-example-edit-issues-6291632/)

##### Output

|Name|Type|Required|Description|
|----|----|--------|-----------|
|success|boolean|False|If changes were successful|

Example output:

```
{
  "success": True
}
```

### Triggers

#### New Issue

This trigger is used to trigger which indicates that a new issue has been created.

##### Input

|Name|Type|Default|Required|Description|Enum|
|----|----|-------|--------|-----------|----|
|get_attachments|boolean|False|False|Get attachments from issue|None|
|jql|string|None|False|JQL search string to use|None|
|project|string|None|True|Project ID or name|None|

##### Output

|Name|Type|Required|Description|
|----|----|--------|-----------|
|issue|issue|False|New issue|

Example output:

```
{
  "found": true,
  "issue": {
      "id": "10001",
      "key": "PT-2",
      "url": "https://komand-demo2.atlassian.net/browse/PT-2",
      "summary": "Test ticket for the plugin-test project",
      "description": "A test ticket",
      "status": "To Do",
      "resolution": "",
      "reporter": "Mike Rinehart",
      "assignee": "",
      "created_at": "2018-10-29T12:58:11.222-0500",
      "updated_at": "2018-10-29T13:06:31.250-0500",
      "resolved_at": "",
      "labels": ["Needs_test"],
      "fields": {
          "issuetype": {
              "self": "https://komand-demo2.atlassian.net/rest/api/2/issuetype/10002",
              "id": "10002",
              "description": "A task that needs to be done.",
              "iconUrl": "https://komand-demo2.atlassian.net/secure/viewavatar?size=xsmall&avatarId=10318&avatarType=issuetype",
              "name": "Task",
              "subtask": false,
              "avatarId": 10318
          },
          "timespent": null,
          "project": {
              "self": "https://komand-demo2.atlassian.net/rest/api/2/project/10000",
              "id": "10000",
              "key": "PT",
              "name": "plugin-test",
              "projectTypeKey": "software",
              "avatarUrls": {
                  "48x48": "",
                  "24x24": "",
                  "16x16": "",
                  "32x32": ""
              }
          },
          "fixVersions": [],
          "aggregatetimespent": null,
          "resolution": null,
          "resolutiondate": null,
          "workratio": -1,
          "lastViewed": null,
          "watches": {
              "self": "https://komand-demo2.atlassian.net/rest/api/2/issue/PT-2/watchers",
              "watchCount": 1,
              "isWatching": true
          },
          "created": "2018-10-29T12:58:11.222-0500",
          "customfield_10020": [],
          "customfield_10021": "0|i00007:",
          "customfield_10022": [],
          "priority": {
              "self": "https://komand-demo2.atlassian.net/rest/api/2/priority/3",
              "iconUrl": "https://komand-demo2.atlassian.net/images/icons/priorities/medium.svg",
              "name": "Medium",
              "id": "3"
          },
          "labels": ["Needs_test"],
          "customfield_10016": null,
          "customfield_10017": {
              "hasEpicLinkFieldDependency": false,
              "showField": false,
              "nonEditableReason": {
                  "reason": "PLUGIN_LICENSE_ERROR",
                  "message": "Portfolio for Jira must be licensed for the Parent Link to be available."
              }
          },
          "customfield_10018": null,
          "customfield_10019": null,
          "aggregatetimeoriginalestimate": null,
          "timeestimate": null,
          "versions": [],
          "issuelinks": [],
          "assignee": null,
          "updated": "2018-10-29T13:06:31.250-0500",
          "status": {
              "self": "https://komand-demo2.atlassian.net/rest/api/2/status/10001",
              "description": "",
              "iconUrl": "https://komand-demo2.atlassian.net/",
              "name": "To Do",
              "id": "10001",
              "statusCategory": {
                  "self": "https://komand-demo2.atlassian.net/rest/api/2/statuscategory/2",
                  "id": 2,
                  "key": "new",
                  "colorName": "blue-gray",
                  "name": "To Do"
              }
          },
          "components": [],
          "timeoriginalestimate": null,
          "description": "A test ticket",
          "customfield_10010": null,
          "customfield_10014": null,
          "timetracking": {},
          "customfield_10015": null,
          "customfield_10005": null,
          "customfield_10006": null,
          "security": null,
          "customfield_10007": null,
          "customfield_10008": null,
          "customfield_10009": null,
          "attachment": [],
          "aggregatetimeestimate": null,
          "summary": "Test ticket for the plugin-test project",
          "creator": {
              "self": "https://komand-demo2.atlassian.net/rest/api/2/user?username=admin",
              "name": "admin",
              "key": "admin",
              "accountId": "5bd733f3f8460347a10cbdd9",
              "emailAddress": "bob_ross@example.com",
              "avatarUrls": {
                  "48x48": "",
                  "24x24": "",
                  "16x16": "",
                  "32x32": ""
              },
              "displayName": "Mike Rinehart",
              "active": true,
              "timeZone": "America/Chicago"
          },
          "subtasks": [],
          "reporter": {
              "self": "https://komand-demo2.atlassian.net/rest/api/2/user?username=admin",
              "name": "admin",
              "key": "admin",
              "accountId": "5bd733f3f8460347a10cbdd9",
              "emailAddress": "bob_ross@example.com",
              "avatarUrls": {
                  "48x48": "",
                  "24x24": "",
                  "16x16": "",
                  "32x32": ""
              },
              "displayName": "Mike Rinehart",
              "active": true,
              "timeZone": "America/Chicago"
          },
          "aggregateprogress": {
              "progress": 0,
              "total": 0
          },
          "customfield_10000": "{}",
          "environment": null,
          "duedate": null,
          "progress": {
              "progress": 0,
              "total": 0
          },
          "votes": {
              "self": "https://komand-demo2.atlassian.net/rest/api/2/issue/PT-2/votes",
              "votes": 0,
              "hasVoted": false
          },
          "comment": {
              "comments": [{
                  "self": "https://komand-demo2.atlassian.net/rest/api/2/issue/10001/comment/10000",
                  "id": "10000",
                  "author": {
                      "self": "https://komand-demo2.atlassian.net/rest/api/2/user?username=admin",
                      "name": "admin",
                      "key": "admin",
                      "accountId": "5bd733f3f8460347a10cbdd9",
                      "emailAddress": "bob_ross@example.com",
                      "avatarUrls": {
                          "48x48": "",
                          "24x24": "",
                          "16x16": "",
                          "32x32": ""
                      },
                      "displayName": "Mike Rinehart",
                      "active": true,
                      "timeZone": "America/Chicago"
                  },
                  "body": "Needs additional testing",
                  "updateAuthor": {
                      "self": "https://komand-demo2.atlassian.net/rest/api/2/user?username=admin",
                      "name": "admin",
                      "key": "admin",
                      "accountId": "5bd733f3f8460347a10cbdd9",
                      "emailAddress": "bob_ross@example.com",
                      "avatarUrls": {
                          "48x48": "",
                          "24x24": "",
                          "16x16": "",
                          "32x32": ""
                      },
                      "displayName": "Mike Rinehart",
                      "active": true,
                      "timeZone": "America/Chicago"
                  },
                  "created": "2018-10-29T13:06:31.250-0500",
                  "updated": "2018-10-29T13:06:31.250-0500",
                  "jsdPublic": true
              }],
              "maxResults": 1,
              "total": 1,
              "startAt": 0
          },
          "worklog": {
              "startAt": 0,
              "maxResults": 20,
              "total": 0,
              "worklogs": []
          }
      }
  }
}
```

### Custom Output Types

_This plugin does not contain any custom output types._

## Troubleshooting

#

# Version History

* 3.2.1 - Update Get Issue, Find Issues and New Issue action to support a Get Attachments option
* 3.2.0 - Update Transition Issue action to allow for assignment of fields during issue transition
* 3.1.2 - Update Create Issue action to remove newlines from summaries
* 3.1.1 - Update connection input labels to reflect Jira API changes
* 3.1.0 - Added new Edit Issue action
* 3.0.5 - Fix issue where description in Get Issue action would return None if description was left empty
* 3.0.4 - Improve error handling by checking for known issue type before creating ticket in Create Issue action
* 3.0.3 - Implement new connection test messaging
* 3.0.2 - Update action and trigger descriptions
* 3.0.1 - Fix issue where the New Issue trigger and Create Issue action may not output properly
* 3.0.0 - Rename 'Attach Issue' action to 'Add Attachment to Issue' | Update 'Create Issue' action description to include note about case sensitivity | Update 'Create Issue' action and 'New Issue' trigger to use uniform 'Issue' output type | Fix issue where attachments were not being uploaded properly | Fix issue where trigger could fail with an empty ticket description
* 2.0.1 - Fix issue where test method is missing in Create Issue action
* 2.0.0 - Support web server mode
* 1.0.4 - Update to v2 Python plugin architecture
* 1.0.3 - Fix custom fields adding to Create Issue request
* 1.0.2 - Fix custom fields input in Create Issue
* 1.0.1 - SSL bug fix in SDK
* 1.0.0 - Fix action: Create Issue
* 0.2.2 - Fix action: Find Issue
* 0.1.0 - Initial plugin

# Links

## References

* [Jira](https://www.atlassian.com/software/jira)
<|MERGE_RESOLUTION|>--- conflicted
+++ resolved
@@ -4,15 +4,9 @@
 
 # Key Features
 
-<<<<<<< HEAD
-* Ticket Management
-* Reporting
-* Planning and Delegation
-=======
-* Create, find, edit, comment, and generally manage your Jira tickets through the Jira REST API
+* Create, find, edit, comment, and generally manage your Jira tickets
 * Assign issues to users
 * Find and create new users in your Jira instance
->>>>>>> fc47e5da
 
 # Requirements
 
