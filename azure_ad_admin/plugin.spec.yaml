--- conflicted
+++ resolved
@@ -3,13 +3,8 @@
 products: [insightconnect]
 name: azure_ad_admin
 title: Azure AD Admin
-<<<<<<< HEAD
 description: Preform administrative operations in Azure AD
-version: 1.3.1
-=======
-description: Perform Administrative tasks in Azure AD
-version: 1.4.0
->>>>>>> 63d95cf1
+version: 1.4.1
 vendor: rapid7
 support: community
 status: []
