plugin_spec_version: v2
extension: plugin
products: ["insightconnect"]
name: servicenow
title: ServiceNow
description: ServiceNow is a tool for managing incidents and configuration management. Using the ServiceNow plugin for Rapid7 InsightConnect, users can manage all aspects of incidents including creation, search, updates, as well as monitor them for changes
<<<<<<< HEAD
version: 5.0.0
=======
version: 4.1.1
>>>>>>> 51e66710
vendor: rapid7
support: rapid7
status: []
resources:
  vendor_url: https://www.servicenow.com/
  docs_url: https://docs.rapid7.com/insightconnect/servicenow
tags:
- servicenow
- incident
- tables
hub_tags:
  use_cases: [remediation_management, asset_inventory]
  keywords: [servicenow, incident, tables, cmdb]
  features: []

types:
  comments_worknotes:
    sys_id:
      title: System ID
      description: System ID of comment or worknotes
      type: string
      required: true
    sys_created_on:
      title: Creation date
      description: Comment or work notes creation date
      type: string
      required: true
    name:
      title: Name
      description: Type of record
      type: string
      required: true
    element_id:
      title: Element ID
      description: System ID of an incident
      type: string
      required: true
    sys_tags:
      title: System Tags
      description: System tags
      type: string
      required: true
    value:
      title: Value
      description: Value of comment or worknotes
      type: string
      required: true
    sys_created_by:
      title: Created By
      description: User who added the comment
      type: string
      required: true
    element:
      title: Element
      description: Either 'comments' or 'work_notes'
      type: string
      required: true
connection:
  url:
    title: ServiceNow URL
    description: The full URL for your instance of ServiceNow, e.g. https://instance.servicenow.com
    type: string
    required: true
    example: https://instance.servicenow.com
  client_login:
    title: Client Login Information
    description: The ServiceNow username and password for basic authentication API interaction
    type: credential_username_password
    required: true
    example: '{"username":"user1", "password":"mypassword"}'
  timeout:
    title: Timeout
    description: The interval in seconds before abandoning an attempt to access ServiceNow
    type: integer
    required: false
    default: 30
    example: 30
actions:
  create_incident:
    title: Create Incident
    description: Create a new ServiceNow Incident record
    input:
      caller:
        title: Caller/User ID
        description: User ID of incident caller
        type: string
        required: false
        example: user
      category:
        title: Category
        description: Category code of incident
        type: string
        required: false
        example: software
      subcategory:
        title: Subcategory
        description: Subcategory code of incident (available values depends on the `Category` field)
        type: string
        required: false
        example: email
      business_service:
        title: Business Service
        description: Name of business service
        type: string
        required: false
        example: All
      configuration_item:
        title: Configuration Item
        description: Configuration item code of the incident
        type: string
        required: false
        example: int-jenkins
      contact_type:
        title: Contact Type
        description: Contact type of the incident
        type: string
        required: false
        example: email
      state:
        title: State
        description: State name of the incident
        type: string
        required: false
        example: In Progress
      impact:
        title: Impact
        description: Impact of the indicent
        type: string
        required: false
        example: Medium
      urgency:
        title: Urgency
        description: Urgency of the incident
        type: string
        required: false
        example: Medium
      priority:
        title: Priority
        description: Priority of the incident
        type: string
        required: false
        example: Planning
      assignment_group:
        title: Assignment Group
        description: Assignment group name of the incident
        type: string
        required: false
        example: Team Development Code Reviewers
      assigned_to:
        title: Assigned To
        description: User ID of person assigned to the incident
        type: string
        required: false
        example: user
      short_description:
        title: Short Description
        description: Short description of incident
        type: string
        required: false
        example: New employee hire
      description:
        title: Description
        description: Full description of incident
        type: string
        required: false
        example: Full details about new employee hire
    output:
      system_id:
        title: System ID
        description: System ID of the new Incident created
        type: string
        required: true
      number:
        title: Incident Number
        description: Incident ticket number
        type: string
        required: true
  search_incident:
    title: Search Incident
    description: Search for Incidents satisfying the given query
    input:
      query:
        title: Query
        description: Non-encoded query string (e.g. number=INC0000055^ORshort_description=New
          bug)
        type: string
        required: true
    output:
      system_ids:
        title: System IDs
        description: List of System IDs of Incidents satisfying the given query
        type: '[]string'
        required: true
  read_incident:
    title: Read Incident
    description: Populate a JSON object with the specified fields of the given Incident
    input:
      system_id:
        title: System ID
        description: System ID of the Incident record from which to read
        type: string
        required: true
      filtering_fields:
        title: Filtering Fields
        description: Comma-separated list of fields desired in output object (e.g.
          opened_by,number)
        type: string
        required: true
    output:
      filtered_incident:
        title: Filtered Incident
        description: JSON object representing the incident containing the given fields
        type: object
        required: true
  update_incident:
    title: Update Incident
    description: Update a ServiceNow Incident with the given data
    input:
      system_id:
        title: System ID
        description: System ID of the Incident record to update
        type: string
        required: true
        example: ee7e6b24dbf4e450e9faa5730596192b
      caller:
        title: Caller/User ID
        description: User ID of incident caller
        type: string
        required: false
        example: user
      category:
        title: Category
        description: Category code of incident
        type: string
        required: false
        example: hardware
      subcategory:
        title: Subcategory
        description: Subcategory code of incident (available values depends on the `Category` field)
        type: string
        required: false
        example: monitor
      business_service:
        title: Business Service
        description: Name of business service
        type: string
        required: false
        example: All
      configuration_item:
        title: Configuration Item
        description: Configuration item code of the incident
        type: string
        required: false
        example: int-jenkins
      contact_type:
        title: Contact Type
        description: Contact type of the incident
        type: string
        required: false
        example: phone
      state:
        title: State
        description: State name of the incident
        type: string
        required: false
        example: On Hold
      impact:
        title: Impact
        description: Impact of the indicent
        type: string
        required: false
        example: Medium
      urgency:
        title: Urgency
        description: Urgency of the incident
        type: string
        required: false
        example: Medium
      priority:
        title: Priority
        description: Priority of the incident
        type: string
        required: false
        example: Planning
      assignment_group:
        title: Assignment Group
        description: Assignment group name of the incident
        type: string
        required: false
        example: Recommendation Admin
      assigned_to:
        title: Assigned To
        description: User ID of person assigned to the incident
        type: string
        required: false
        example: user
      short_description:
        title: Short Description
        description: Short description of incident
        type: string
        required: false
        example: New employee hire update
      description:
        title: Description
        description: Full description of incident
        type: string
        required: false
        example: Full details about new employee hire update
    output:
      success:
        title: Success
        description: True if the update was successful
        type: boolean
        required: true
  delete_incident:
    title: Delete Incident
    description: Remove the given ServiceNow Incident from the instance
    input:
      system_id:
        title: System ID
        description: System ID of the Incident record to delete
        type: string
        required: true
    output:
      success:
        title: Success
        description: True if the deletion was successful, false otherwise
        type: boolean
        required: true
  put_incident_attachment:
    title: Put Incident Attachment
    description: Associate a file with a ServiceNow Incident
    input:
      system_id:
        title: System ID
        description: System ID of the Incident record to which the file will be attached
        type: string
        required: true
      attachment_name:
        title: Attachment Name
        description: Name of the attachment in the ServiceNow instance
        type: string
        required: true
      base64_content:
        title: Base64 Content
        description: Content of the attachment, encoded into Base64
        type: bytes
        required: true
      mime_type:
        title: MIME Type
        description: MIME type (a.k.a. content type) of the file to be attached
        type: string
        enum:
        - text/plain (.txt)
        - text/html (.html)
        - application/rtf (.rtf)
        - application/pdf (.pdf)
        - application/msword (.doc)
        - application/vnd.ms-powerpoint (.ppt)
        - image/bmp (.bmp)
        - image/gif (.gif)
        - image/jpeg (.jpg)
        - image/png (.png)
        - image/tiff (.tiff)
        - OTHER
        required: true
      other_mime_type:
        title: Other MIME Type
        description: User-specified MIME type not in the enumerated list
        type: string
        required: false
    output:
      attachment_id:
        title: Attachment ID
        description: System ID of the newly created attachment
        type: string
        required: true
  search_incident_attachment:
    title: Search Incident Attachment
    description: Search for attachment files with the given name
    input:
      name:
        title: Name
        description: Name of the attachment, i.e. the base file name used to create it
        type: string
        required: true
    output:
      attachment_ids:
        title: Attachment IDs
        description: List of System IDs of attachment records with the given name
        type: '[]string'
        required: true
  get_incident_attachment:
    title: Get Incident Attachment
    description: Download the Base64-encoded contents of the given attachment
    input:
      attachment_id:
        title: Attachment ID
        description: System ID of the attachment to copy
        type: string
        required: true
    output:
      attachment_contents:
        title: Attachment Contents
        description: The Base64-encoded contents of the downloaded attachment
        type: string
        required: true
  delete_incident_attachment:
    title: Delete Incident Attachment
    description: Remove the given attachment from the ServiceNow instance
    input:
      attachment_id:
        title: Attachment ID
        description: System ID of the attachment to delete
        type: string
        required: true
    output:
      success:
        title: Success
        description: True if the deletion was successful, false otherwise
        type: boolean
        required: true
  get_ci:
    title: Get CI
    description: Retrieve a CI record from ServiceNow
    input:
      table:
        title: Table
        description: The ServiceNow table to retrieve the CI from
        type: string
        required: true
      system_id:
        title: System ID
        description: The system ID of the record to retrieve
        type: string
        required: true
    output:
      servicenow_ci:
        title: ServiceNow CI
        description: JSON object representing the CI record returned
        type: object
        required: true
  search_ci:
    title: Search CI
    description: Retrieve CI record(s) from ServiceNow based on the provided query
    input:
      table:
        title: Table
        description: The ServiceNow table to execute the query against
        type: string
        required: true
      query:
        title: Query
        description: Non-encoded query string for retrieving ServiceNow CI record(s)
          (e.g. number=INC0000055^ORshort_description=New bug)
        type: string
        required: true
    output:
      servicenow_cis:
        title: ServiceNow CIs
        description: List of JSON objects representing the CI record(s) returned by the query
        type: '[]object'
        required: true
  create_ci:
    title: Create CI
    description: Create a new ServiceNow CI record
    input:
      table:
        title: Table
        description: The ServiceNow table where the new CI record will be inserted
        type: string
        required: true
      create_data:
        title: Create Data
        description: JSON object containing the fields and values to create a new CI
        type: object
        required: true
    output:
      system_id:
        title: System ID
        description: System ID of the new CI created
        type: string
        required: true
  update_ci:
    title: Update CI
    description: Update an existing ServiceNow CI record
    input:
      table:
        title: Table
        description: The ServiceNow table where the CI record will be updated
        type: string
        required: true
      system_id:
        title: System ID
        description: System ID of the CI record to update
        type: string
        required: true
      update_data:
        title: Update Data
        description: JSON object containing the fields and values to perform a CI update
        type: object
        required: true
    output:
      success:
        title: Success
        description: True if the update was successful
        type: boolean
        required: true
  get_incident_comments_worknotes:
    title: Get Incident Comments and Work Notes
    description: Get comments and work notes for an incident
    input:
      system_id:
        title: System ID
        description: System ID of Incident record for which comments and work notes will be retrieved
        type: string
        required: true
      type:
        title:  Type
        description: Type of output to be retrieved
        type: string
        required: true
        enum:
          - all
          - comments
          - work notes
    output:
      incident_comments_worknotes:
        title: Comments and Work Notes
        description: List of comments and work notes for an incident
        type: '[]comments_worknotes'
        required: true
triggers:
  incident_changed:
    title: Incident Changed
    description: Reports changes of the given fields in the given Incident
    input:
      system_id:
        title: System ID
        description: System ID of the Incident record to monitor
        type: string
        required: true
      monitored_fields:
        title: Monitored Fields
        description: Comma-separated list of fields to be monitored (e.g. resolved,resolved_by)
        type: string
        required: true
      interval:
        title: Interval
        description: How often to detect changes to the given Incident (in minutes)
        type: integer
        required: false
        default: 5
    output:
      changed_fields:
        title: Changed Fields
        description: JSON object representing changed fields (map of field name to previous and current values)
        type: object
        required: true
  incident_created:
    title: Incident Created
    description: Identifies if a new incident has been created
    input:
      query:
        title: Query
        description: Non-encoded query string to match new incident records (will poll for any new incident if query is omitted)
        type: string
        required: false
        example: short_description=Newbug
      frequency:
        title: Frequency
        description: How often to poll for new incidents (in seconds)
        type: integer
        required: true
        default: 5
        example: 5
    output:
      system_id:
        title: System ID
        description: System ID of new incident
        type: string
        required: true<|MERGE_RESOLUTION|>--- conflicted
+++ resolved
@@ -4,11 +4,7 @@
 name: servicenow
 title: ServiceNow
 description: ServiceNow is a tool for managing incidents and configuration management. Using the ServiceNow plugin for Rapid7 InsightConnect, users can manage all aspects of incidents including creation, search, updates, as well as monitor them for changes
-<<<<<<< HEAD
 version: 5.0.0
-=======
-version: 4.1.1
->>>>>>> 51e66710
 vendor: rapid7
 support: rapid7
 status: []
