--- conflicted
+++ resolved
@@ -290,12 +290,8 @@
 
 # Version History
 
-<<<<<<< HEAD
 * 1.2.2 - Added user nobody in Dockerfile | Use input and output constants | Added "f" strings | Add example inputs
-* 1.2.1 - New spec and help.md format for the Hub
-=======
 * 1.2.1 - New spec and help.md format for the Extension Library
->>>>>>> 5cb0dcab
 * 1.2.0 - New action Trim
 * 1.1.0 - New action Set Encoding
 * 1.0.1 - Update plugin tag from `util` to `utilities` for Marketplace searchability
